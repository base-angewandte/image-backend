--- conflicted
+++ resolved
@@ -102,11 +102,9 @@
 ## value for DEBUG=True and TESTING, otherwise the default value is True)
 # RQ_ASYNC=True
 
-<<<<<<< HEAD
+## API base path prefix (Used for custom LanguageHeaderMiddleware class & dynamically affects URLs in image/urls.py)
+# API_PREFIX=api/
+
 ## Configure max value of height / width, when resizing or cropping images
 ## The default is 7680
-CROP_RESIZE_MAX=7680
-=======
-## API base path prefix (Used for custom LanguageHeaderMiddleware class & dynamically affects URLs in image/urls.py)
-# API_PREFIX=api/
->>>>>>> 26fde564
+CROP_RESIZE_MAX=7680