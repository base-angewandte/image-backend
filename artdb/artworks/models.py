import logging
import os

from mptt.models import MPTTModel, TreeForeignKey
from ordered_model.models import OrderedModel
from versatileimagefield.fields import VersatileImageField

from django.conf import settings
from django.contrib.auth.models import User
from django.db import models
from django.db.models import JSONField
from django.db.models.fields.related_descriptors import ManyToManyDescriptor
from django.db.models.functions import Upper
from django.dispatch import receiver
from django.utils.translation import gettext_lazy as _

logger = logging.getLogger(__name__)


class Artist(models.Model):
    """One Artist can be the maker of 0-n artworks."""

    name = models.CharField(verbose_name=_('Name'), max_length=255, null=False)
    synonyms = models.CharField(
        verbose_name=_('Synonyms'), max_length=255, null=False, blank=True
    )
    created_at = models.DateTimeField(auto_now_add=True)
    updated_at = models.DateTimeField(auto_now=True, null=True)

    class Meta:
        ordering = ['name']
        verbose_name = _('Artist')
        verbose_name_plural = _('Artists')

    def __str__(self):
        return self.name


def get_path_to_original_file(instance, filename):
    """The uploaded images of artworks are stored in a specifc directory
    structure based on the pk/id of the artwork.

    Example: artwork.pk==16320, filename=='example.jpg'
    filename = 'artworks/imageOriginal/16000/16320/example.jpg'
    """

    if instance.pk:
        directory = (instance.pk // 1000) * 1000
        return f'artworks/imageOriginal/{directory}/{instance.pk}/{filename}'
    return filename


class Keyword(MPTTModel):
    """Keywords are nodes in a fixed hierarchical taxonomy."""

    name = models.CharField(verbose_name=_('Name'), max_length=255, unique=True)
    parent = TreeForeignKey(
        'self', on_delete=models.CASCADE, null=True, blank=True, related_name='children'
    )

    class Meta:
        verbose_name = _('Keyword')
        verbose_name_plural = _('Keywords')

    class MPTTMeta:
        order_insertion_by = ['name']

    def __str__(self):
        return self.name


class Location(MPTTModel):
    """Locations are nodes in a fixed hierarchical taxonomy."""

    name = models.CharField(verbose_name=_('Name'), max_length=255)
    synonyms = models.CharField(verbose_name=_('Synonyms'), max_length=255, blank=True)
    parent = TreeForeignKey(
        'self', on_delete=models.CASCADE, null=True, blank=True, related_name='children'
    )

    class Meta:
        verbose_name = _('Location')
        verbose_name_plural = _('Locations')

    class MPTTMeta:
        order_insertion_by = ['name']

    def __str__(self):
        try:
            ancestors = self.get_ancestors(include_self=True)
            ancestors = [i.name for i in ancestors]
        except Exception:  # TODO: this should be more specific
            ancestors = [self.name]

        return ' > '.join(ancestors[: len(ancestors) + 1])


class Artwork(models.Model):
    """Each Artwork has an metadata and image and various versions (renditions)
    of that image."""

    # VersatileImageField allows to create resized versions of the
    # image (renditions) on demand
    image_original = VersatileImageField(
        verbose_name=_('Original Image'),
        max_length=255,
        null=False,
        blank=True,
        upload_to=get_path_to_original_file,
    )
    title = models.CharField(verbose_name=_('Title'), max_length=255, blank=True)
    title_english = models.CharField(
        verbose_name=_('Title, English'), max_length=255, blank=True
    )
    artists = models.ManyToManyField(Artist, verbose_name=_('Artists'), blank=True)
    date = models.CharField(
        verbose_name=_('Date'),
        max_length=319,
        blank=True,
        help_text='1921-1923, 1917/1964, -20000, 2.Jh. - 4.Jh., Ende/Anfang 14. Jh., 5.3.1799, ca./um/vor/nach 1700',
    )
    date_year_from = models.IntegerField(
        verbose_name=_('Date From'), null=True, blank=True
    )
    date_year_to = models.IntegerField(verbose_name=_('Date To'), null=True, blank=True)
    material = models.TextField(
        verbose_name=_('Material/Technique'), null=True, blank=True
    )
    dimensions = models.CharField(
        verbose_name=_('Dimensions'), max_length=255, blank=True
    )
    description = models.TextField(verbose_name=_('Descriptions'), blank=True)
    credits = models.TextField(verbose_name=_('Credits'), blank=True)
    created_at = models.DateTimeField(verbose_name=_('Created at'), auto_now_add=True)
    updated_at = models.DateTimeField(
        verbose_name=_('Updated at'), auto_now=True, null=True
    )
    keywords = models.ManyToManyField(Keyword, verbose_name=_('Keywords'), blank=True)
    location_of_creation = TreeForeignKey(
        Location,
        verbose_name=_('Place of Production'),
        blank=True,
        null=True,
        on_delete=models.SET_NULL,
        related_name='artworks_created_here',
    )
    location_current = TreeForeignKey(
        Location,
        verbose_name=_('Location'),
        blank=True,
        null=True,
        on_delete=models.SET_NULL,
        related_name='artworks_currently_located_here',
    )
    checked = models.BooleanField(verbose_name=_('Checked'), default=False)
    published = models.BooleanField(verbose_name=_('Published'), default=False)

    class Meta:
        ordering = [
            Upper('title'),
        ]
        verbose_name = _('Artwork')
        verbose_name_plural = _('Artworks')

    def __str__(self):
        return self.title

    def get_short_description(self, language):
        artists = ', '.join(artist.name for artist in self.artists.all())
        title_in_language = ''
        if language == 'en':
            if self.title_english:
                title_in_language = self.title_english
        else:
            title_in_language = self.title
        parts = [artists, title_in_language, self.date]
        description = ', '.join(x.strip() for x in parts if x.strip())
        return description


@receiver(models.signals.post_save, sender=Artwork)
def move_uploaded_image(sender, instance, created, **kwargs):
    """Move the uploaded image after an Artwork instance has been created."""
    if created:
        imagefile = instance.image_original
        old_name = imagefile.name
        relative_path = instance.image_original.storage.get_available_name(
            get_path_to_original_file(instance, old_name),
            max_length=sender._meta.get_field('image_original').max_length,
        )
        absolute_path = os.path.join(settings.MEDIA_ROOT, relative_path)

        if not old_name:
            return

        if not os.path.exists(absolute_path):
            os.makedirs(os.path.dirname(absolute_path), exist_ok=True)

        # move the uploaded image
        os.rename(imagefile.path, absolute_path)

        imagefile.name = relative_path
        instance.save()


@receiver(models.signals.post_delete, sender=Artwork)
def delete_artwork_images(sender, instance, **kwargs):
    """Delete Artwork's originalImage and all renditions on post_delete."""
    instance.image_original.delete_all_created_images()
    instance.image_original.delete(save=False)


@receiver(models.signals.pre_save, sender=Artwork)
def delete_renditions_on_change(sender, update_fields, instance, **kwargs):
    """When the image of an Artwork gets exchanged, the old renditions get
    deleted."""
    if instance._state.adding is False:
        old_artwork = Artwork.objects.get(pk=instance.id)
        old_artwork.image_original.delete_all_created_images()


class Album(models.Model):
    """Specific users can create their own collections of artworks."""

    title = models.CharField(verbose_name=_('Title'), max_length=255)
    user = models.ForeignKey(User, verbose_name=_('User'), on_delete=models.CASCADE)
    artworks = models.ManyToManyField(
        Artwork, verbose_name=_('Artworks'), through='AlbumMembership'
    )
    created_at = models.DateTimeField(verbose_name=_('Created at'), auto_now_add=True)
    updated_at = models.DateTimeField(verbose_name=_('Updated at'), auto_now=True)
    slides = JSONField(verbose_name=_('Slides'), blank=True, null=True)
    permissions = models.ManyToManyField(
        User,
        verbose_name=_('Permissions'),
        through='PermissionsRelation',
        symmetrical=False,
        related_name='permissions',
    )

    def __str__(self):
        return f'{self.title} by {self.user.get_full_name()}'

    def size(self):
        return self.artworks.count()

    class Meta:
        permissions = (('can_download_pptx', 'Can download as PowerPoint file'),)
        verbose_name = _('Album')
        verbose_name_plural = _('Albums')


<<<<<<< HEAD
=======
PERMISSION_CHOICES = (
    ('VIEW', 'view'),
    ('EDIT', 'edit'),
)


>>>>>>> b2d66cce
class PermissionsRelation(models.Model):
    PERMISSION_CHOICES = (
        ("VIEW", "view"),
        ("EDIT", "edit"),
    )

    album = models.ForeignKey(Album, related_name='album', on_delete=models.CASCADE)
    user = models.ForeignKey(User, related_name='user', on_delete=models.CASCADE)
    permissions = models.CharField(max_length=20, choices=PERMISSION_CHOICES)


class AlbumMembership(OrderedModel):
    """Users can create collections of artworks and put them into a specific
    order (moved left and right).

    They can also connect two artworks, so they appear on one single
    page when exported as a powerpoint file.
    """

    collection = models.ForeignKey(
        Album, verbose_name=_('Folder'), on_delete=models.CASCADE
    )
    artwork = models.ForeignKey(
        Artwork, verbose_name=_('Artwork'), on_delete=models.CASCADE
    )
    order_with_respect_to = 'collection'
    connected_with = models.ForeignKey(
        'self', null=True, blank=True, on_delete=models.CASCADE
    )

    class Meta(OrderedModel.Meta):
        verbose_name = _('Folder Membership')
        verbose_name_plural = _('Folder Memberships')

    def move_left(self):
        # did the user click a single one or a connected one?
        if self.connected_with:
            if self.connected_with == self.previous():
                # right side
                left_side = self.previous()
                right_side = self
            else:
                # left side
                left_side = self
                right_side = self.next()
        else:
            left_side = self
            right_side = None

        if left_side.previous():
            if left_side.previous().connected_with:
                # the left_side is connected. let's move twice
                left_side.up()
                if right_side:
                    right_side.up()
            left_side.up()
            if right_side:
                right_side.up()

    def move_right(self):
        # did the user click a single one or a connected one?
        if self.connected_with:
            if self.connected_with == self.previous():
                # right side
                left_side = self.previous()
                right_side = self
            else:
                # left side
                left_side = self
                right_side = self.next()
        else:
            left_side = None
            right_side = self

        if right_side.next():
            if right_side.next().connected_with:
                # the rightSide is connected. let's move twice
                right_side.down()
                if left_side:
                    left_side.down()
            right_side.down()
            if left_side:
                left_side.down()

    def disconnect(self, partner):
        if self.connected_with == partner and self == partner.connected_with:
            self.connected_with = None
            partner.connected_with = None
            self.save()
            partner.save()
            return True
        logger.error(
            'Could not disconnect artwork membership %s with %s', self, partner
        )
        return False

    def connect(self, partner):
        if self.connected_with is None and partner.connected_with is None:
            if self.next() == partner or self.previous() == partner:
                self.connected_with = partner
                partner.connected_with = self
                self.save()
                partner.save()
            return True
        logger.error('Could not connect artwork membership %s with %s', self, partner)
        return False

    def remove(self):
        if self.connected_with:
            if not self.disconnect(self.connected_with):
                logger.error(
                    'Could not remove artwork membership %s because I could not disconnect it',
                    self,
                )
                return False
        self.delete()
        return True


# Monkey patch of String representation of User
def string_representation(self):
    return self.get_full_name() or self.username


User.add_to_class('__str__', string_representation)

# Monkey patch ManyToManyDescriptor
ManyToManyDescriptor.get_queryset = lambda self: self.rel.model.objects.get_queryset()<|MERGE_RESOLUTION|>--- conflicted
+++ resolved
@@ -250,19 +250,10 @@
         verbose_name_plural = _('Albums')
 
 
-<<<<<<< HEAD
-=======
-PERMISSION_CHOICES = (
-    ('VIEW', 'view'),
-    ('EDIT', 'edit'),
-)
-
-
->>>>>>> b2d66cce
 class PermissionsRelation(models.Model):
     PERMISSION_CHOICES = (
-        ("VIEW", "view"),
-        ("EDIT", "edit"),
+        ('VIEW', 'view'),
+        ('EDIT', 'edit'),
     )
 
     album = models.ForeignKey(Album, related_name='album', on_delete=models.CASCADE)
