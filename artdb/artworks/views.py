import logging
import operator
import os
from datetime import datetime
from functools import reduce
from io import BytesIO

from dal import autocomplete
from django.conf import settings
from django.contrib.auth.decorators import login_required, permission_required
from django.contrib.auth.models import User
from django.core.paginator import Paginator, EmptyPage, PageNotAnInteger
from django.db.models import Q, ExpressionWrapper, BooleanField, Case, Value, IntegerField, When
from django.http import JsonResponse, HttpResponse, HttpResponseForbidden
from django.shortcuts import _get_queryset
<<<<<<< HEAD
from dal import autocomplete
from rest_framework.response import Response
=======
from django.shortcuts import render, get_object_or_404, redirect
from django.template.defaultfilters import slugify
from django.utils.decorators import method_decorator
>>>>>>> 65db4a09
from pptx import Presentation
from pptx.dml.color import RGBColor
from pptx.enum.shapes import MSO_SHAPE
from pptx.enum.text import MSO_ANCHOR
from pptx.util import Pt
from rest_framework.exceptions import APIException

from .forms import ArtworkForm, ArtworkCollectionForm
from .models import Artwork, Location, Keyword, Artist, ArtworkCollection, ArtworkCollectionMembership
from .serializers import ArtworkSerializer, CollectionSerializer

logger = logging.getLogger(__name__)


@login_required
def artworks_list(request):
    """
    Render the thumbnailbrowser.
    """
    query_search = request.GET.get('search')
    query_search_type = request.GET.get('searchtype')
    query_artwork_title = request.GET.get('title')
    query_artist_name = request.GET.get('artist')
    query_keyword = request.GET.get('keyword')
    query_date_from = request.GET.get('date_from')
    query_date_to = request.GET.get('date_to')
    query_location_of_creation = request.GET.get('location_of_creation')
    query_location_current = request.GET.get('location_current')
    q_objects = Q()
    context = {}
    expert_search = False

    def get_expert_queryset_list():
        expert_list = Artwork.objects.filter(published=True)
        if query_location_of_creation:
            locations = Location.objects.filter(name__istartswith=query_location_of_creation)
            locations_plus_descendants = Location.objects.get_queryset_descendants(locations, include_self=True)
            q_objects.add(Q(location_of_creation__in=locations_plus_descendants), Q.AND)
        if query_location_current:
            locations = Location.objects.filter(name__istartswith=query_location_current)
            locations_plus_descendants = Location.objects.get_queryset_descendants(locations, include_self=True)
            q_objects.add(Q(location_current__in=locations_plus_descendants), Q.AND)
        if query_artist_name:
            terms = [term.strip() for term in query_artist_name.split()]
            for term in terms:
                q_objects.add((Q(artists__name__icontains=term) | Q(artists__synonyms__icontains=term)), Q.AND)
        if query_keyword:
            keywords = Keyword.objects.filter(name__icontains=query_keyword)
            q_objects.add(Q(keywords__in=keywords), Q.AND)
        if query_date_from:
            try:
                year = int(query_date_from)
                q_objects.add(Q(date_year_from__gte=year), Q.AND)
            except ValueError as err:
                logger.error(err)
                return []
        if query_date_to:
            try:
                year = int(query_date_to)
                q_objects.add(Q(date_year_to__lte=year), Q.AND)
            except ValueError as err:
                logger.error(err)
                return []
        if query_artwork_title:
            title_contains = (Q(title__icontains=query_artwork_title) |
                              Q(title_english__icontains=query_artwork_title))
            title_starts_with = (Q(title__istartswith=query_artwork_title) |
                                 Q(title_english__istartswith=query_artwork_title))
            # order results by startswith match. see: https://stackoverflow.com/a/48409962
            expert_list = expert_list.filter(title_contains)
            is_match = ExpressionWrapper(title_starts_with, output_field=BooleanField())
            expert_list = expert_list.annotate(starts_with_title=is_match)
            expert_list = expert_list.filter(q_objects).order_by('-starts_with_title', 'location_of_creation')
        else:
            expert_list = expert_list.filter(q_objects).order_by('title', 'location_of_creation')
        return expert_list.distinct()

    def get_basic_queryset_list():
        if query_search:

            def get_artists(term):
                return Artist.objects.filter(Q(name__istartswith=term) | Q(name__icontains=' ' + term))

            def get_keywords(term):
                return Keyword.objects.filter(Q(name__istartswith=term) | Q(name__istartswith=' ' + term))

            terms = [term.strip() for term in query_search.split()]
            basic_list = (Artwork.objects.annotate(
                rank=Case(
                    When(Q(title__iexact=query_search), then=Value(1)),
                    When(Q(title_english__iexact=query_search), then=Value(1)),
                    When(Q(artists__in=get_artists(query_search)), then=Value(2)),
                    When(Q(title__istartswith=query_search), then=Value(3)),
                    When(Q(title_english__istartswith=query_search), then=Value(3)),
                    When(reduce(operator.or_, (Q(artists__in=get_artists(term)) for term in terms)), then=Value(4)),
                    When(reduce(operator.or_, (Q(title__istartswith=term) for term in terms)), then=Value(5)),
                    When(reduce(operator.or_, (Q(title_english__istartswith=term) for term in terms)), then=Value(5)),
                    When(reduce(operator.or_, (Q(title__icontains=' ' + term) for term in terms)), then=Value(6)),
                    When(reduce(operator.or_, (Q(title_english__icontains=' ' + term) for term in terms)), then=Value(6)),
                    When(reduce(operator.or_, (Q(title__icontains=term) for term in terms)), then=Value(7)),
                    When(reduce(operator.or_, (Q(title_english__icontains=term) for term in terms)), then=Value(7)),
                    When(reduce(operator.or_, (Q(location_of_creation__name__istartswith=term) for term in terms)), then=Value(10)),
                    When(reduce(operator.or_, (Q(keywords__in=get_keywords(term)) for term in terms)), then=Value(11)),
                    default=Value(99),
                    output_field=IntegerField(),
                ))
                .filter(published=True)
                .exclude(rank=99)
                .distinct('id', 'rank', 'title',)
                .order_by('rank', 'title',))
        else:
            # what the user gets, when she isn't using the search at all
            basic_list = Artwork.objects.filter(published=True).order_by('-updated_at', 'title')
        return basic_list

    if query_search_type == 'expert':
        queryset_list = get_expert_queryset_list()
        expert_search = True
    else:
        queryset_list = get_basic_queryset_list()

    paginator = Paginator(queryset_list, 40)  # show 40 artworks per page
    page_nr = request.GET.get('page')
    try:
        artworks = paginator.get_page(page_nr)
    except PageNotAnInteger:
        artworks = paginator.page(1)
    except EmptyPage:
        artworks = paginator.page(paginator.num_pages)

    context['artworks'] = artworks
    context['query_search'] = query_search
    context['query_title'] = query_artwork_title
    context['query_artist'] = query_artist_name
    context['query_keyword'] = query_keyword
    context['query_date_from'] = query_date_from
    context['query_date_to'] = query_date_to
    context['query_location_of_creation'] = query_location_of_creation
    context['query_location_current'] = query_location_current
    context['expert_search'] = expert_search
    return render(request, 'artwork/thumbnailbrowser.html', context)


@login_required
def details(request, id=None):
    """
    Return artwork details in json format.
    """
    try:
        artwork = Artwork.objects.get(id=id)
    except Artwork.DoesNotExist:
        logger.warning("Could not find artwork: %s", id)
        return JsonResponse(status=404, data={'status': 'false', 'message': 'Could not get artwork details'})
    serializer = ArtworkSerializer(artwork)
    return JsonResponse(serializer.data)


@login_required
def artwork_detail_overlay(request, id=None):
    """
    Render an overlay showing a large version of the image and the artwork's details.
    """
    artwork = get_object_or_404(Artwork, id=id)
    context = {
        'artwork': artwork,
        'is_staff': request.user.is_staff,
    }
    return render(request, 'artwork/artwork_detail_overlay.html', context)


@permission_required('artworks.change_artwork')
def artwork_edit(request, id):
    """
    Render an overlay showing the editable fields of an artwork.
    """
    artwork = get_object_or_404(Artwork, id=id)
    if request.method == "POST":
        form = ArtworkForm(request.POST, request.FILES, instance=artwork)
        if form.is_valid():
            updated_artwork = form.save(commit=False)
            updated_artwork.updated_at = datetime.now()
            updated_artwork.save()
            form.save_m2m()
            return HttpResponse("<script>window.location=document.referrer;</script>")
    context = {
        'form': ArtworkForm(instance=artwork),
        'id': artwork.id,
        'image_original': artwork.image_original,
    }
    return render(request, 'artwork/artwork_edit_overlay.html', context)


@login_required
def artwork_collect(request, id):
    """
    Add or remove an artwork from/to a collection.
    """
    if request.method == 'GET':
        artwork = get_object_or_404(Artwork, id=id)
        context = {}
        qs = ArtworkCollection.objects.all()
        collections = qs.filter(user=request.user).order_by('-created_at')
        context['collections'] = collections
        context['artwork'] = artwork
        return render(request, 'artwork/artwork_collect_overlay.html', context)
    if request.method == 'POST':
        try:
<<<<<<< HEAD
            artwork = Artwork.objects.get(id=request.POST['artwork-id'])
        except Artwork.DoesNotExist:
            logger.warning("Could not find artwork membership: %s", request.POST['artwork-id'])
            return JsonResponse(status=404, data={'status': 'false', 'message': 'Artwork does not exist'})
        if (request.POST['action'] == 'addCollection'):
=======
            artwork = get_object_or_APIException(Artwork, id=request.POST['artwork-id'])
        except APIException:
            return JsonResponse(status=404, data={'status': 'false', 'message': 'Could not get artwork'})
        if request.POST['action'] == 'addCollection':
>>>>>>> 65db4a09
            col_title = request.POST['collection-title']
            if col_title:
                try:
                    u = User.objects.get(id=request.user.id)
                    newcol = ArtworkCollection.objects.create(title=col_title, user=u)
                    ArtworkCollectionMembership.objects.create(collection=newcol, artwork=artwork)
                    return JsonResponse({'action': 'reload'})
                except User.DoesNotExist:
                    logger.warning('Could not find user: %s', request.user.id)
                    return JsonResponse(status=404, data={'status': 'false', 'message': 'User does not exist'})
            else:
                return JsonResponse({'error': 'collection title missing'}, status=500)
        else:
            try:
                col = ArtworkCollection.objects.get(id=request.POST['collection-id'])
            except ArtworkCollection.DoesNotExist:
                logger.warning('Could not find artwork collection: %s', request.POST['collection-id'])
                return JsonResponse(status=404, data={'status': 'false', 'message': 'Collection does not exist'})
            # users can only manipulate their own collections via this view
<<<<<<< HEAD
            if (request.user == col.user):
                if (request.POST['action'] == 'add'):
                    ArtworkCollectionMembership.objects.create(collection=col, artwork=artwork)
=======
            if request.user == col.user:
                if request.POST['action'] == 'add':
                    try:
                        ArtworkCollectionMembership.objects.create(collection=col, artwork=artwork)
                    except APIException:
                        return JsonResponse(status=500, data={'status': 'false', 'message': 'Could not add artwork to collection'})
>>>>>>> 65db4a09
                    return JsonResponse({'action': 'added'})
                if request.POST['action'] == 'remove':
                    try:
                        artworkColMem = ArtworkCollectionMembership.objects.get(artwork=artwork)
                        artworkColMem.remove()
                        return JsonResponse({'action': 'removed'})
<<<<<<< HEAD
                    except ArtworkCollectionMembership.DoesNotExist:
                        logger.warning('Could not remove artwork from collection')
                        return JsonResponse(status=500, data={'status': 'false', 'message': 'Could not remove artwork from collection'})
=======
                    except APIException:
                        return JsonResponse(
                            data={'status': 'false', 'message': 'Could not remove artwork from collection'},
                            status=500,
                        )
>>>>>>> 65db4a09
        return JsonResponse(status=500, data={'status': 'false', 'message': 'Could not manipulate collection'})


@login_required
def collection(request, id=None):
    """
    GET: Render all artwork thumbnails of a single collection.
    POST: move artworks within collection; connect or disconnect them
    """
    if request.method == 'GET':
        col = get_object_or_404(ArtworkCollection, id=id)
        context = {
            'title': col.title,
            'id': col.id,
            'created_by_username': col.user.get_username(),
            'created_by_fullname': col.user.get_full_name(),
            'created_by_userid': col.user.id,
            'memberships': col.artworkcollectionmembership_set.all(),
            'collections': ArtworkCollection.objects.filter(user__groups__name='editor').exclude(user=request.user),
            'my_collections': ArtworkCollection.objects.filter(user=request.user),
        }
        return render(request, 'artwork/collection.html', context)
    if request.method == 'POST':
        # users can only manipulate their own collections via this view
        try:
            col = ArtworkCollection.objects.get(id=id)
        except ArtworkCollection.DoesNotExist:
            logger.warning('Could not find artwork collection: %s', id)
            return JsonResponse(status=404, data={'status': 'false', 'message': 'Could not find artwork collection'})
        if request.user.id != col.user.id:
            return JsonResponse(status=403, data={'status': 'false', 'message': 'Permission needed'})
        if request.POST['action'] == 'left' or request.POST['action'] == 'right':
            if 'membership-id' in request.POST:
                try:
                    membership = ArtworkCollectionMembership.objects.get(id=request.POST['membership-id'], collection=col)
                    # move artwork left
                    if request.POST['action'] == 'left':
                        membership.move_left()
                        return JsonResponse({'message': 'moved left'})
                    # move artwork right
                    if request.POST['action'] == 'right':
                        membership.move_right()
                        return JsonResponse({'message': 'moved right'})
                except ArtworkCollectionMembership.DoesNotExist:
                    logger.warning("Could not get artwork membership: %s", request.POST['membership-id'])
            return JsonResponse(status=500, data={'status': 'false', 'message': 'Could not move artwork membership'})
        elif request.POST['action'] == 'connect' or request.POST['action'] == 'disconnect':
            # user wants to connect or disconnect the artwork
            try:
<<<<<<< HEAD
                left_member = ArtworkCollectionMembership.objects.get(id=request.POST['member-left'], collection=col)
                right_member = ArtworkCollectionMembership.objects.get(id=request.POST['member-right'], collection=col)
                if (request.POST['action'] == 'connect'):
=======
                left_member = get_object_or_APIException(
                    ArtworkCollectionMembership,
                    id=request.POST['member-left'],
                    collection=col,
                )
                right_member = get_object_or_APIException(
                    ArtworkCollectionMembership,
                    id=request.POST['member-right'],
                    collection=col,
                )
                if request.POST['action'] == 'connect':
>>>>>>> 65db4a09
                    if left_member.connect(right_member):
                        return JsonResponse({'message': 'connected'})
                if request.POST['action'] == 'disconnect':
                    if left_member.disconnect(right_member):
                        return JsonResponse({'message': 'disconnected'})
<<<<<<< HEAD
            except ArtworkCollectionMembership.DoesNotExist:
                logger.warning("Could not do action '%s' on artwork membership '%s'", request.POST['action'], request.POST['membership-id'])
            return JsonResponse(status=500, data={'status': 'false', 'message': 'Could not connect/disconnect artwork membership'})
        return JsonResponse(status=404, data={'status': 'false', 'message': 'Invalid post action'})
=======
            except APIException:
                logger.error(
                    "Could not do action '%s' on artwork membership '%s'",
                    request.POST['action'],
                    request.POST['membership-id'],
                )
            return JsonResponse(
                data={'status': 'false', 'message': 'Could not connect/disconnect artwork membership'},
                status=500,
            )
        return JsonResponse(data={'status': 'false', 'message': 'Invalid post action'}, status=404)
>>>>>>> 65db4a09


@login_required
def collection_edit(request, id):
    """
    Render an overlay showing the editable fields of a collection.
    """
    collection = get_object_or_404(ArtworkCollection, id=id)
    if request.user.id is not collection.user.id:
        # users can only manipulate their own collections via this view
        return HttpResponseForbidden()
    if request.method == "POST":
        form = ArtworkCollectionForm(request.POST, instance=collection)
        if form.is_valid():
            form.save()
            return redirect('collection', id=id)
    context = {
        'form': ArtworkCollectionForm(instance=collection),
        'collection': collection,
    }
    return render(request, 'artwork/collection_edit_overlay.html', context)


@login_required
def collection_delete(request, id):
    """
    Delete a collection.
    """
    if request.method == "POST":
        try:
<<<<<<< HEAD
            collection = ArtworkCollection.objects.get(id=id)
            if (request.user.id is collection.user.id):
=======
            collection = get_object_or_APIException(ArtworkCollection, id=id)
            if request.user.id is collection.user.id:
>>>>>>> 65db4a09
                # users can only manipulate their own collections via this view
                collection.delete()
                return redirect('collections-list')
            else:
                logger.warning("Could not get artwork collection: %s", id)
                return JsonResponse(status=403, data={'status': 'false', 'message': 'Permission needed'})
        except ArtworkCollection.DoesNotExist:
            return JsonResponse(status=500, data={'status': 'false', 'message': 'Could not delete collection'})
    else:
        return redirect('collection', id=id)


@login_required
def collection_json(request, id=None):
    """
    Return collection data in json format.
    """
    try:
        col = ArtworkCollection.objects.get(id=id)
    except ArtworkCollection.DoesNotExist:
        logger.warning("Could not get artwork collection: %s", id)
        return JsonResponse(status=404, data={'status': 'false', 'message': 'Could not get collection'})
    serializer = CollectionSerializer(col)
    return JsonResponse(serializer.data)


@login_required
def collections_list(request):
    """
    Render a list of all collections.
    """
    context = {
        'collections': ArtworkCollection.objects.filter(user__groups__name='editor').exclude(user=request.user),
        'my_collections': ArtworkCollection.objects.filter(user=request.user),
    }
    return render(request, 'artwork/collections_list.html', context)


class ArtworkArtistAutocomplete(autocomplete.Select2QuerySetView):
    """
    Return dal suggestions for the artist filter.
    """
    def get_queryset(self):
        if not self.request.user.is_authenticated:
            return Artist.objects.none()

        qs = Artist.objects.all().order_by('name')

        if self.q:
            return qs.filter(Q(name__unaccent__icontains=self.q) | Q(synonyms__unaccent__icontains=self.q))

        return qs


@method_decorator(login_required, name='dispatch')
class ArtistAutocomplete(autocomplete.Select2QuerySetView):
    """
    Return dal suggestions for the artist input field.
    """
    def get_queryset(self):
        qs = Artist.objects.all().order_by('name')
        if self.q:
            return qs.filter(Q(name__istartswith=self.q) | Q(name__icontains=' ' + self.q) | Q(synonyms__istartswith=self.q) | Q(synonyms__icontains=' ' + self.q))
        else:
            return Artist.objects.none()


@method_decorator(login_required, name='dispatch')
class ArtworkAutocomplete(autocomplete.Select2QuerySetView):
    """
    Return dal suggestions for the basic search.
    Suggest the first 4 artworks with matching titles.
    """
    def get_queryset(self):
        qs = Artwork.objects.all()
        if self.q:
            qs = qs.filter(title__icontains=self.q).order_by('title')
            # order results by startswith match. see: https://stackoverflow.com/a/48409962
            expression = Q(title__istartswith=self.q) | Q(title__icontains=' ' + self.q)
            is_match = ExpressionWrapper(expression, output_field=BooleanField())
            qs = qs.annotate(title_starts_with=is_match)
            qs = qs.distinct('title', 'title_starts_with')
            qs = qs.order_by('-title_starts_with', 'title')[:4]
            return qs
        else:
            return Artwork.objects.none()
            
    def get_result_value(self, result):
        """Return the value of a result."""
        return result.title


@method_decorator(login_required, name='dispatch')
class KeywordAutocomplete(autocomplete.Select2QuerySetView):
    """
    Return dal suggestions for the artwork's keywords input field.
    """
    def get_queryset(self):
        qs = Keyword.objects.all().order_by('name')
        if self.q:
            return qs.filter(name__icontains=self.q)
        else:
            return Keyword.objects.none()


def collection_download_as_pptx_en(request, id=None):
    return collection_download_as_pptx(request, id, 'en')


def collection_download_as_pptx_de(request, id=None):
    return collection_download_as_pptx(request, id, 'de')


def collection_download_as_pptx(request, id=None, language='de'):
    """
    Return a downloadable powerpoint presentation of the collection
    """
    def get_new_slide():
        blank_slide_layout = prs.slide_layouts[6]
        slide = prs.slides.add_slide(blank_slide_layout)
        fill = slide.background.fill
        fill.solid()
        fill.fore_color.rgb = RGBColor(30, 30, 30)
        return slide

    def add_description(slide, description, width, left):
        shapes = slide.shapes
        top = prs.slide_height - textbox_height - padding
        shape = shapes.add_shape(MSO_SHAPE.RECTANGLE, left, top, width, textbox_height)
        shape.fill.background()
        shape.line.fill.background()
        text_frame = shape.text_frame
        text_frame.vertical_anchor = MSO_ANCHOR.BOTTOM
        text_frame.word_wrap = True
        p = text_frame.paragraphs[0]
        run = p.add_run()
        run.text = description
        font = run.font
        font.size = Pt(30)

    def add_slide_with_one_picture(artwork, padding):
        img_relative_path = artwork.image_original.thumbnail['1881x933'].name
        img_path = os.path.join(settings.MEDIA_ROOT, img_relative_path)
        slide = get_new_slide()
        add_picture_to_slide(slide, img_path, padding, 'center')
        picture_width = prs.slide_width - (padding * 2)
        add_description(slide, artwork.get_short_description(language), picture_width, padding)

    def add_slide_with_two_pictures(artwork_left, artwork_right, padding):
        img_relative_path_left = artwork_left.image_original.thumbnail['576x933'].name
        img_path_left = os.path.join(settings.MEDIA_ROOT, img_relative_path_left)
        img_relative_path_right = artwork_right.image_original.thumbnail['576x933'].name
        img_path_right = os.path.join(settings.MEDIA_ROOT, img_relative_path_right)
        slide = get_new_slide()
        add_picture_to_slide(slide, img_path_left, padding, 'left')
        add_picture_to_slide(slide, img_path_right, padding, 'right')
        text_width = int((prs.slide_width - (padding * 2) - distance_between)/2)
        add_description(slide, artwork_left.get_short_description(language), text_width, padding)
        left = padding + text_width + distance_between
        add_description(slide, artwork_right.get_short_description(language), text_width, left)

    def add_picture_to_slide(slide, img_path, padding, position):
        pic = slide.shapes.add_picture(img_path, 0, padding)
        image_width = pic.image.size[0]
        image_height = pic.image.size[1]
        aspect_ratio = image_width / image_height
        
        # calculate width and height
        if position == 'center':
            picture_max_width = int(prs.slide_width - (padding * 2))
            space_aspect_ratio = picture_max_width / picture_max_height
            if aspect_ratio < space_aspect_ratio:
                pic.height = picture_max_height
                pic.width = int(picture_max_height * aspect_ratio)
            else:
                pic.width = picture_max_width
                pic.height = int(picture_max_width / aspect_ratio)
                pic.top = padding + int((picture_max_height - pic.height) / 2)
        else:
            picture_max_width = int((prs.slide_width - (padding * 2) - distance_between)/2)
            space_aspect_ratio = picture_max_width / picture_max_height
            if aspect_ratio < space_aspect_ratio:
                pic.height = picture_max_height
                pic.width = int(picture_max_height * aspect_ratio)
            else:
                pic.width = picture_max_width
                pic.height = int(picture_max_width / aspect_ratio)
                pic.top = padding + int((picture_max_height - pic.height) / 2)

        # position the image left/right
        if position == 'center':
            pic.left = int((prs.slide_width - pic.width) / 2)
        if position == 'left':
            if image_height < image_width:
                pic.left = int(padding)
            else:
                pic.left = padding + int((picture_max_width - pic.width)/2)
        if position == 'right':
            if image_height < image_width:
                pic.left = padding + picture_max_width + distance_between
            else:
                pic.left = padding + picture_max_width + distance_between + int((picture_max_width - pic.width)/2)

    # define the presentation dimensions
    prs = Presentation()
    prs.slide_width = 24384000   # taken from Keynote 16:9 pptx
    prs.slide_height = 13716000  # taken from Keynote 16:9 pptx
    padding = int(prs.slide_width / 100)
    textbox_height = prs.slide_height / 10
    picture_max_height = int(prs.slide_height - (padding * 2) - textbox_height)
    distance_between = padding * 2

    try:
        col = ArtworkCollection.objects.get(id=id)
    except ArtworkCollection.DoesNotExist:
        logger.warning('Could not create powerpoint file. Collection missing.')
        return

    memberships = col.artworkcollectionmembership_set.all()
    connected_member = None
    for membership in memberships:
        if membership.connected_with:
            if not connected_member:
                connected_member = membership
            else:
                add_slide_with_two_pictures(connected_member.artwork, membership.artwork, padding)
                connected_member = None
        else:
            add_slide_with_one_picture(membership.artwork, padding)

    output = BytesIO()
    prs.save(output)
    output.seek(0)
    response = HttpResponse(
        output.read(),
        content_type='application/vnd.openxmlformats-officedocument.presentationml.presentation',
    )
    response['Content-Disposition'] = 'attachment; filename="' + slugify(col.title) + '.pptx"'
    output.close()

    return response<|MERGE_RESOLUTION|>--- conflicted
+++ resolved
@@ -12,15 +12,9 @@
 from django.core.paginator import Paginator, EmptyPage, PageNotAnInteger
 from django.db.models import Q, ExpressionWrapper, BooleanField, Case, Value, IntegerField, When
 from django.http import JsonResponse, HttpResponse, HttpResponseForbidden
-from django.shortcuts import _get_queryset
-<<<<<<< HEAD
-from dal import autocomplete
-from rest_framework.response import Response
-=======
-from django.shortcuts import render, get_object_or_404, redirect
+from django.shortcuts import render, get_object_or_404, redirect, _get_queryset
 from django.template.defaultfilters import slugify
 from django.utils.decorators import method_decorator
->>>>>>> 65db4a09
 from pptx import Presentation
 from pptx.dml.color import RGBColor
 from pptx.enum.shapes import MSO_SHAPE
@@ -228,18 +222,11 @@
         return render(request, 'artwork/artwork_collect_overlay.html', context)
     if request.method == 'POST':
         try:
-<<<<<<< HEAD
             artwork = Artwork.objects.get(id=request.POST['artwork-id'])
         except Artwork.DoesNotExist:
             logger.warning("Could not find artwork membership: %s", request.POST['artwork-id'])
             return JsonResponse(status=404, data={'status': 'false', 'message': 'Artwork does not exist'})
         if (request.POST['action'] == 'addCollection'):
-=======
-            artwork = get_object_or_APIException(Artwork, id=request.POST['artwork-id'])
-        except APIException:
-            return JsonResponse(status=404, data={'status': 'false', 'message': 'Could not get artwork'})
-        if request.POST['action'] == 'addCollection':
->>>>>>> 65db4a09
             col_title = request.POST['collection-title']
             if col_title:
                 try:
@@ -259,35 +246,18 @@
                 logger.warning('Could not find artwork collection: %s', request.POST['collection-id'])
                 return JsonResponse(status=404, data={'status': 'false', 'message': 'Collection does not exist'})
             # users can only manipulate their own collections via this view
-<<<<<<< HEAD
             if (request.user == col.user):
                 if (request.POST['action'] == 'add'):
                     ArtworkCollectionMembership.objects.create(collection=col, artwork=artwork)
-=======
-            if request.user == col.user:
-                if request.POST['action'] == 'add':
-                    try:
-                        ArtworkCollectionMembership.objects.create(collection=col, artwork=artwork)
-                    except APIException:
-                        return JsonResponse(status=500, data={'status': 'false', 'message': 'Could not add artwork to collection'})
->>>>>>> 65db4a09
                     return JsonResponse({'action': 'added'})
                 if request.POST['action'] == 'remove':
                     try:
                         artworkColMem = ArtworkCollectionMembership.objects.get(artwork=artwork)
                         artworkColMem.remove()
                         return JsonResponse({'action': 'removed'})
-<<<<<<< HEAD
                     except ArtworkCollectionMembership.DoesNotExist:
                         logger.warning('Could not remove artwork from collection')
                         return JsonResponse(status=500, data={'status': 'false', 'message': 'Could not remove artwork from collection'})
-=======
-                    except APIException:
-                        return JsonResponse(
-                            data={'status': 'false', 'message': 'Could not remove artwork from collection'},
-                            status=500,
-                        )
->>>>>>> 65db4a09
         return JsonResponse(status=500, data={'status': 'false', 'message': 'Could not manipulate collection'})
 
 
@@ -337,46 +307,18 @@
         elif request.POST['action'] == 'connect' or request.POST['action'] == 'disconnect':
             # user wants to connect or disconnect the artwork
             try:
-<<<<<<< HEAD
                 left_member = ArtworkCollectionMembership.objects.get(id=request.POST['member-left'], collection=col)
                 right_member = ArtworkCollectionMembership.objects.get(id=request.POST['member-right'], collection=col)
                 if (request.POST['action'] == 'connect'):
-=======
-                left_member = get_object_or_APIException(
-                    ArtworkCollectionMembership,
-                    id=request.POST['member-left'],
-                    collection=col,
-                )
-                right_member = get_object_or_APIException(
-                    ArtworkCollectionMembership,
-                    id=request.POST['member-right'],
-                    collection=col,
-                )
-                if request.POST['action'] == 'connect':
->>>>>>> 65db4a09
                     if left_member.connect(right_member):
                         return JsonResponse({'message': 'connected'})
                 if request.POST['action'] == 'disconnect':
                     if left_member.disconnect(right_member):
                         return JsonResponse({'message': 'disconnected'})
-<<<<<<< HEAD
             except ArtworkCollectionMembership.DoesNotExist:
                 logger.warning("Could not do action '%s' on artwork membership '%s'", request.POST['action'], request.POST['membership-id'])
             return JsonResponse(status=500, data={'status': 'false', 'message': 'Could not connect/disconnect artwork membership'})
         return JsonResponse(status=404, data={'status': 'false', 'message': 'Invalid post action'})
-=======
-            except APIException:
-                logger.error(
-                    "Could not do action '%s' on artwork membership '%s'",
-                    request.POST['action'],
-                    request.POST['membership-id'],
-                )
-            return JsonResponse(
-                data={'status': 'false', 'message': 'Could not connect/disconnect artwork membership'},
-                status=500,
-            )
-        return JsonResponse(data={'status': 'false', 'message': 'Invalid post action'}, status=404)
->>>>>>> 65db4a09
 
 
 @login_required
@@ -407,13 +349,8 @@
     """
     if request.method == "POST":
         try:
-<<<<<<< HEAD
             collection = ArtworkCollection.objects.get(id=id)
             if (request.user.id is collection.user.id):
-=======
-            collection = get_object_or_APIException(ArtworkCollection, id=id)
-            if request.user.id is collection.user.id:
->>>>>>> 65db4a09
                 # users can only manipulate their own collections via this view
                 collection.delete()
                 return redirect('collections-list')
