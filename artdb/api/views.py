import logging
import re
import zipfile
from io import BytesIO

from artworks.exports import collection_download_as_pptx
from artworks.models import (
    Album,
    Artwork,
    Folder,
    Keyword,
    Location,
    PermissionsRelation,
)
from base_common_drf.openapi.responses import ERROR_RESPONSES
from drf_spectacular.utils import (
    OpenApiExample,
    OpenApiParameter,
    OpenApiResponse,
    OpenApiTypes,
    extend_schema,
    inline_serializer,
)
from rest_framework import status, viewsets
from rest_framework.decorators import action, api_view
from rest_framework.exceptions import NotFound, ParseError, PermissionDenied
from rest_framework.response import Response
from rest_framework.serializers import JSONField

from django.conf import settings
from django.contrib.auth.models import User
from django.db import transaction
from django.db.models import FloatField, Q, Value
from django.http import HttpResponse
from django.shortcuts import redirect
from django.utils.text import slugify
from django.utils.translation import gettext_lazy as _

from .search.filters import FILTERS, FILTERS_KEYS
from .serializers import (
    AlbumResponseSerializer,
    AlbumsDownloadRequestSerializer,
    AlbumsListRequestSerializer,
    AlbumsRequestSerializer,
    AppendArtworkRequestSerializer,
    ArtworksImageRequestSerializer,
    CreateAlbumRequestSerializer,
    CreateSlidesRequestSerializer,
    FolderSerializer,
    PermissionsRequestSerializer,
    PermissionsResponseSerializer,
    SearchRequestSerializer,
    SearchResultSerializer,
    SlidesRequestSerializer,
    UpdateAlbumRequestSerializer,
    UserDataSerializer,
)

logger = logging.getLogger(__name__)


def check_limit(limit):
    try:
        limit = int(limit)
        if limit <= 0:
            raise ValueError
    except ValueError as e:
        raise ParseError(_('limit must be a positive integer')) from e

    return limit


def check_offset(offset):
    try:
        offset = int(offset)
        if offset < 0:
            raise ParseError(_('negative offset is not allowed'))
    except ValueError as e:
        raise ParseError(_('offset must be an integer')) from e

    return offset


def check_sorting(sorting, ordering_fields):
    try:
        sorting = str(sorting)
        if sorting not in ordering_fields + [f'-{i}' for i in ordering_fields]:
            raise ParseError(_(f'sorting should be {ordering_fields}'))
    except ValueError as e:
        raise ParseError(_('sorting must be a string')) from e

    return sorting


def slides_with_details(album, request):
    ret = []
    for slide in album.slides:
        slide_info = []
        for artwork in slide:
            try:
                artwork = Artwork.objects.get(id=artwork.get('id'))
            except Artwork.DoesNotExist as dne:
                raise NotFound(_('Artwork does not exist')) from dne

            slide_info.append(
                {
                    'id': artwork.id,
                    'image_original': request.build_absolute_uri(
                        artwork.image_original.url
                    )
                    if artwork.image_original
                    else None,
                    'title': artwork.title,
                    'credits': artwork.credits,
                    'date': artwork.date,
                    'artists': [
                        {
                            'id': artist.id,
                            'name': artist.name,
                        }
                        for artist in artwork.artists.all()
                    ],
                }
            )
        ret.append(slide_info)

    return ret


def album_object(album, request_user=None):
    permissions_qs = PermissionsRelation.objects.filter(album=album)

    if album.user != request_user:
        permissions_qs = permissions_qs.filter(user=request_user)

    return {
        'id': album.id,
        'title': album.title,
        'number_of_artworks': sum([len(slide) for slide in album.slides]),
        'slides': album.slides,
        'owner': {
            'id': album.user.username,
            'name': album.user.get_full_name(),
        },
        'permissions': [
            {
                'user': {
                    'id': p.user.username,
                    'name': p.user.get_full_name(),
                },
                'permissions': [{'id': p.permissions}],
            }
            for p in permissions_qs
        ],
    }


@extend_schema(tags=['artworks'])
class ArtworksViewSet(viewsets.GenericViewSet):
    """
    list:
    GET all artworks.

    retrieve:
    GET specific artwork.

    retrieve_albums:
    GET albums the current user has added this artwork to.

    download:
    GET Download artwork + metadata

    """

    queryset = Artwork.objects.filter(published=True)

    @extend_schema(
        parameters=[
            OpenApiParameter(
                name='limit',
                type=OpenApiTypes.INT,
                required=False,
                default=100,
            ),
            OpenApiParameter(
                name='offset',
                type=OpenApiTypes.INT,
                required=False,
                default=0,
            ),
        ],
        responses={
            # TODO better response definition
            200: OpenApiResponse(description='OK'),
            403: ERROR_RESPONSES[403],
            404: ERROR_RESPONSES[404],
        },
    )
    def list(self, request, *args, **kwargs):
        limit = check_limit(request.query_params.get('limit', 100))
        offset = check_offset(request.query_params.get('offset', 0))

        results = self.get_queryset()

        total = results.count()

        results = results[offset : offset + limit]

        return Response(
            {
                'total': total,
                'results': [
                    {
                        'id': artwork.id,
                        'image_original': request.build_absolute_uri(
                            artwork.image_original.url
                        )
                        if artwork.image_original
                        else None,
                        'credits': artwork.credits,
                        'title': artwork.title,
                        'date': artwork.date,
                        'artists': [
                            {'id': artist.id, 'value': artist.name}
                            for artist in artwork.artists.all()
                        ],
                    }
                    for artwork in results
                ],
            }
        )

    @extend_schema(
        responses={
            # TODO better response definition
            200: OpenApiResponse(description='OK'),
            403: ERROR_RESPONSES[403],
            404: ERROR_RESPONSES[404],
        },
    )
    def retrieve(self, request, pk=None, *args, **kwargs):
        try:
            artwork = self.get_queryset().get(pk=pk)
        except Artwork.DoesNotExist as dne:
            raise NotFound(_('Artwork does not exist')) from dne

        return Response(
            {
                'id': artwork.id,
                'image_original': request.build_absolute_uri(artwork.image_original.url)
                if artwork.image_original
                else None,
                'credits': artwork.credits,
                'license': 'String',  # placeholder for future field change, see ticket 2070
                'title': artwork.title,
                'title_english': artwork.title_english,
                'title_notes': 'String',  # placeholder for future field change, see ticket 2070
                'date': artwork.date,
                'material': artwork.material,
                'dimensions': artwork.dimensions,
                'description': artwork.description,
                'place_of_production': {
                    'id': artwork.place_of_production.id,
                    'value': artwork.place_of_production.name,
                }
                if artwork.place_of_production
                else {},
                'location': {
                    'id': artwork.location.id,
                    'value': artwork.location.name,
                }
                if artwork.location
                else {},
                'artists': [
                    {'id': artist.id, 'value': artist.name}
                    for artist in artwork.artists.all()
                ],
                'keywords': [
                    {'id': keyword.id, 'value': keyword.name}
                    for keyword in artwork.keywords.all()
                ],
            }
        )

    # additional actions

    @extend_schema(
        parameters=[
            OpenApiParameter(
                name='method',
                type=OpenApiTypes.STR,
                location=OpenApiParameter.PATH,
                enum=(
                    'crop',
                    'resize',
                ),
            ),
            OpenApiParameter(
                name='width',
                type=OpenApiTypes.INT,
                location=OpenApiParameter.PATH,
                required=True,
            ),
            OpenApiParameter(
                name='height',
                type=OpenApiTypes.INT,
                location=OpenApiParameter.PATH,
                required=True,
            ),
        ],
        responses={
            # TODO better response definition
            302: OpenApiResponse(),
            403: ERROR_RESPONSES[403],
            404: ERROR_RESPONSES[404],
        },
    )
    @action(
        detail=True,
        methods=['get'],
        url_path='image/(?P<method>[a-z]+)/(?P<width>[0-9]+)x(?P<height>[0-9]+)',
    )
    def image(self, request, pk=None, *args, **kwargs):
        serializer = ArtworksImageRequestSerializer(data=kwargs)
        serializer.is_valid(raise_exception=True)
        try:
            artwork = self.get_queryset().get(pk=pk)
        except Artwork.DoesNotExist as dne:
            raise NotFound(_('Artwork does not exist')) from dne
        method = serializer.validated_data['method']
        size = f'{serializer.validated_data["width"]}x{serializer.validated_data["height"]}'
        match method:
            case 'resize':
                url = artwork.image_original.thumbnail[size].url
            case 'crop':
                url = artwork.image_original.crop[size].url
            case _:
                url = artwork.image_original.url
        return redirect(request.build_absolute_uri(url))

    @extend_schema(
        parameters=[
            AlbumsRequestSerializer,
            OpenApiParameter(
                name='permissions',
                type={
                    'type': 'array',
                    'items': {'type': 'string', 'enum': settings.PERMISSIONS},
                },
                location=OpenApiParameter.QUERY,
                required=False,
                style='form',
                explode=False,
                description=(
                    'If the response should also return shared albums, it\'s possible to define which permissions the '
                    'user needs to have for the album. Since the default is `EDIT`, shared albums with `EDIT` '
                    'permissions are included in the response.'
                ),
                default='EDIT',
            ),
        ],
        responses={
            # TODO better response definition
            200: OpenApiResponse(description='OK'),
            403: ERROR_RESPONSES[403],
            404: ERROR_RESPONSES[404],
        },
    )
    @action(detail=True, methods=['get'], url_path='albums')
    def retrieve_albums(self, request, pk=None, *args, **kwargs):
        serializer = AlbumsRequestSerializer(data=request.query_params)
        serializer.is_valid(raise_exception=True)

        try:
            artwork = self.get_queryset().get(pk=pk)
        except Artwork.DoesNotExist as dne:
            raise NotFound(_('Artwork does not exist')) from dne

        q_filters = Q()

        if serializer.validated_data['owner']:
            q_filters |= Q(user=request.user)

        permissions = serializer.validated_data['permissions'].split(',')

        if permissions:
            q_filters |= Q(
                pk__in=PermissionsRelation.objects.filter(
                    user=request.user,
                    permissions__in=permissions,
                ).values_list('album__pk', flat=True)
            )

        albums = Album.objects.filter(slides__contains=[[{'id': artwork.pk}]]).filter(
            q_filters
        )

        return Response(
            [
                {
                    'id': album.id,
                    'title': album.title,
                }
                for album in albums
            ]
        )

    @extend_schema(
        responses={
            # TODO better response definition
            #   https://drf-spectacular.readthedocs.io/en/latest/faq.html#how-to-serve-in-memory-generated-files-or-files-in-general-outside-filefield
            200: OpenApiResponse(description='OK'),
            403: ERROR_RESPONSES[403],
            404: ERROR_RESPONSES[404],
            500: OpenApiResponse(description='Internal Server Error'),
        },
    )
    @action(detail=True, methods=['get'])
    def download(self, request, pk=None, *args, **kwargs):
        try:
            artwork = self.get_queryset().get(pk=pk)
        except Artwork.DoesNotExist as dne:
            raise NotFound(_('Artwork does not exist')) from dne

        # create metadata file content
        metadata_content = ''
        metadata_content += f'{artwork._meta.get_field("title").verbose_name.title()}: {artwork.title} \n'
        if len(artwork.artists.all()) > 1:
            metadata_content += f'{artwork._meta.get_field("artists").verbose_name.title()}: {[i.name for i in artwork.artists.all()]} \n'
        else:
            metadata_content += f'Artist: {artwork.artists.all()[0]} \n'
        metadata_content += (
            f'{artwork._meta.get_field("date").verbose_name.title()}: {artwork.date} \n'
        )
        metadata_content += f'{artwork._meta.get_field("material").verbose_name.title()}: {artwork.material} \n'
        metadata_content += f'{artwork._meta.get_field("dimensions").verbose_name.title()}: {artwork.dimensions} \n'
        metadata_content += f'{artwork._meta.get_field("description").verbose_name.title()}: {artwork.description} \n'
        metadata_content += f'{artwork._meta.get_field("credits").verbose_name.title()}: {artwork.credits} \n'
        metadata_content += f'{artwork._meta.get_field("keywords").verbose_name.title()}: {[i.name for i in artwork.keywords.all()]} \n'
        metadata_content += f'{artwork._meta.get_field("location").verbose_name.title()}: {artwork.location if artwork.location else ""} \n'
        metadata_content += f'{artwork._meta.get_field("place_of_production").verbose_name.title()}: {artwork.place_of_production} \n'

        output_zip = BytesIO()

        #  image to zipfile & metadata
        with zipfile.ZipFile(output_zip, 'w', zipfile.ZIP_DEFLATED) as image_zip:
            # create zip file

            try:
                image_zip.write(
                    artwork.image_original.path,
                    arcname=artwork.image_original.name,
                )
            except FileNotFoundError:
                error_info = _('File for artwork {pk} not found')
                logger.exception(error_info.format(pk=pk))
                return Response(
                    error_info.format(pk=pk),
                    status.HTTP_500_INTERNAL_SERVER_ERROR,
                )

            artwork_title = slugify(artwork.title)

            image_zip.writestr(f'{artwork_title}_metadata.txt', metadata_content)
            image_zip.close()

            return HttpResponse(
                output_zip.getvalue(),
                content_type='application/x-zip-compressed',
                headers={
                    'Content-Disposition': f'attachment; filename={artwork_title}.zip',
                },
            )


def filter_title(filter_values):
    """Should filter artworks whose title include the string if given, AND the
    artworks with given id."""
    q_objects = Q()
    for val in filter_values:
        if isinstance(val, str):
            q_objects |= Q(title__icontains=val) | Q(title_english__icontains=val)
        elif isinstance(val, dict) and 'id' in val.keys():
            q_objects |= Q(id=val.get('id'))
        else:
            raise ParseError(
                'Invalid filter_value format. See example below for more information.',
                400,
            )

    return q_objects


def filter_artists(filter_values):
    """Should filter artworks whose artist name includes the string if given,
    AND the artworks for artist which has the given id."""
    q_objects = Q()
    for val in filter_values:
        if isinstance(val, dict) and 'id' in val.keys():
            q_objects |= Q(artists__id=val.get('id'))

        if isinstance(val, str):
            terms = val.split(' ')
            for term in terms:
                q_objects |= Q(artists__name__unaccent__icontains=term)

    return q_objects


def filter_place_of_production(filter_values):
    """Should filter artworks whose place of production includes the string if
    given, AND the artworks for place of production which has the given id."""
    q_objects = Q()
    for val in filter_values:
        if isinstance(val, str):
            locations = Location.objects.filter(name__icontains=val)
            q_objects |= Q(place_of_production__in=locations)
        elif isinstance(val, dict) and 'id' in val.keys():
            location = Location.objects.filter(id=val.get('id'))
            location_plus_descendants = Location.objects.get_queryset_descendants(
                location,
                include_self=True,
            )
            q_objects |= Q(place_of_production__in=location_plus_descendants)
        else:
            raise ParseError(
                'Invalid filter_value format. See example below for more information.'
            )

    return q_objects


def filter_location(filter_values):
    """Should filter artworks whose location includes the string if given, AND
    the artworks for location which has the given id."""
    q_objects = Q()
    for val in filter_values:
        if isinstance(val, str):
            locations = Location.objects.filter(name__icontains=val)
            q_objects |= Q(location__in=locations)
        elif isinstance(val, dict) and 'id' in val.keys():
            location = Location.objects.filter(id=val.get('id'))
            location_plus_descendants = Location.objects.get_queryset_descendants(
                location,
                include_self=True,
            )
            q_objects |= Q(location__in=location_plus_descendants)
        else:
            raise ParseError(
                'Invalid filter_value format. See example below for more information.'
            )

    return q_objects


def filter_keywords(filter_values):
    """Should filter artworks whose keywords include the string if given, AND
    the artworks for keyword which has the given id."""
    q_objects = Q()
    for val in filter_values:
        if isinstance(val, str):
            keywords = Keyword.objects.filter(name__icontains=val)
            q_objects |= Q(keywords__in=keywords)
        elif isinstance(val, dict) and 'id' in val.keys():
            q_objects |= Q(keywords__id=val.get('id'))
        else:
            raise ParseError(
                'Invalid filter_value format. See example below for more information.',
                400,
            )

    return q_objects


def filter_date(filter_values):
    q_objects = Q()
    if isinstance(filter_values, dict):
        if re.match(r'^[12][0-9]{3}$', filter_values.get('date_from')):
            q_objects |= Q(date_year_from__gte=filter_values['date_from'])
        if re.match(r'^[12][0-9]{3}$', filter_values.get('date_to')):
            q_objects |= Q(date_year_to__lte=filter_values['date_to'])
        else:
            raise ParseError(
                'Only dates of format YYYY can be used as date filter values',
                400,
            )

    else:
        return Response(
            _('Invalid filter_value format. See example below for more information.')
        )

    return q_objects


def featured_artworks(album, request, num_artworks=4):
    artworks = []

    for slide in album.slides:
        for item in slide:
            try:
                artwork = Artwork.objects.get(id=item['id'])
            except Artwork.DoesNotExist as dne:
                raise NotFound(_('Artwork does not exist')) from dne

            artworks.append(
                {
                    'id': artwork.pk,
                    'image_original': request.build_absolute_uri(
                        artwork.image_original.url
                    )
                    if artwork.image_original
                    else None,
                    'title': artwork.title,
                }
            )

            if len(artworks) == num_artworks:
                return artworks

    return artworks


@extend_schema(tags=['albums'])
class AlbumsViewSet(viewsets.ViewSet):
    """
    list:
    GET all the users albums.

    create:
    POST new album with given title.

    retrieve:
    GET specific album.

    update:
    PATCH specific album and album’s fields

    destroy:
    DELETE specific album

    append_artwork
    POST /albums/{id}/append_artwork
    Append artwork to slides as singular slide [{'id': x}]

    slides:
    GET /albums/{id}/slides LIST (GET) endpoint

    create_slides:
    POST /albums/{id}/slides
    Reorder Slides
    Separate_slides
    Reorder artworks within slides

    permissions:
    GET /albums/{id}/permissions

    create_permissions
    POST /albums/{id}/permissions

    destroy_permissions
    DELETE /albums/{id}/permissions

    download:
    GET Download album as pptx or PDF

    """

    queryset = Album.objects.all()
    ordering_fields = ['title', 'date_created', 'date_changed']

    @extend_schema(
        parameters=[
            AlbumsListRequestSerializer,
            OpenApiParameter(
                name='sort_by',
                type=OpenApiTypes.STR,
                required=False,
                enum=ordering_fields + [f'-{i}' for i in ordering_fields],
                default='title',
            ),
            OpenApiParameter(
                name='permissions',
                type={
                    'type': 'array',
                    'items': {'type': 'string', 'enum': settings.PERMISSIONS},
                },
                location=OpenApiParameter.QUERY,
                required=False,
                style='form',
                explode=False,
                description=(
                    'If the response should also return shared albums, it\'s possible to define which permissions the '
                    'user needs to have for the album. Since the default is `EDIT`, shared albums with `EDIT` '
                    'permissions are included in the response.'
                ),
                default='EDIT',
            ),
        ],
        responses={
            # TODO better response definition
            200: OpenApiResponse(description='OK'),
            403: ERROR_RESPONSES[403],
            404: ERROR_RESPONSES[404],
        },
    )
    def list(self, request, *args, **kwargs):
        """List of all Albums (used for getting latest Albums) /albums."""

        serializer = AlbumsListRequestSerializer(data=request.query_params)
        serializer.is_valid(raise_exception=True)

        limit = check_limit(serializer.validated_data['limit'])
        offset = check_offset(serializer.validated_data['offset'])
        sorting = check_sorting(
            request.query_params.get('sort_by', 'title'), self.ordering_fields
        )
        # Albums and Folders sorting fields differ
        if sorting == 'date_created' or sorting == '-date_created':
            sorting = 'created_at' if '-' not in sorting else '-created_at'

<<<<<<< HEAD
=======
        if sorting == 'date_changed' or sorting == '-date_changed':
            sorting = 'updated_at' if '-' not in sorting else '-updated_at'

>>>>>>> 4ae34cd5
        q_filters = Q()

        if serializer.validated_data['owner']:
            q_filters |= Q(user=request.user)

        permissions = serializer.validated_data['permissions'].split(',')

        if permissions:
            q_filters |= Q(
                pk__in=PermissionsRelation.objects.filter(
                    user=request.user,
                    permissions__in=permissions,
                ).values_list('album__pk', flat=True)
            )

        albums = Album.objects.filter(q_filters).order_by(sorting)

        total = albums.count()

        albums = albums[offset : offset + limit]

        return Response(
            {
                'total': total,
                'results': [
                    {
                        'id': album.id,
                        'title': album.title,
                        'number_of_artworks': sum(
                            [len(slide) for slide in album.slides]
                        ),
                        'featured_artworks': featured_artworks(album, request),
                        'owner': {
                            'id': album.user.username,
                            'name': album.user.get_full_name(),
                        },
                        'permissions': [
                            {
                                'user': {
                                    'id': p.user.username,
                                    'name': p.user.get_full_name(),
                                },
                                'permissions': [{'id': p.permissions}],
                            }
                            for p in PermissionsRelation.objects.filter(
                                album=album
                            ).filter(
                                **{}
                                if album.user == request.user
                                else {'user': request.user}
                            )
                        ],
                    }
                    for album in albums
                ],
            }
        )

    @extend_schema(
        request=CreateAlbumRequestSerializer,
        responses={
            201: AlbumResponseSerializer,
            403: ERROR_RESPONSES[403],
        },
    )
    def create(self, request, *args, **kwargs):
        """Create Album /albums/{id}"""
        serializer = CreateAlbumRequestSerializer(data=request.data)
        serializer.is_valid(raise_exception=True)

        title = serializer.validated_data['title']

        album = Album.objects.create(title=title, user=request.user)

        return Response(
            album_object(album, request_user=request.user),
            status=status.HTTP_201_CREATED,
        )

    @extend_schema(
        responses={
            200: AlbumResponseSerializer,
            403: ERROR_RESPONSES[403],
            404: ERROR_RESPONSES[404],
        },
    )
    def retrieve(self, request, pk=None, *args, **kwargs):
        """List of Works (Slides) in a specific Album /albums/{id}"""

        try:
            album = (
                Album.objects.filter(pk=pk)
                .filter(Q(user=request.user) | Q(permissions=request.user))
                .distinct('id')
                .get()
            )
        except Album.DoesNotExist as dne:
            raise NotFound(_('Album does not exist')) from dne

        return Response(album_object(album, request_user=request.user))

    @extend_schema(
        request=UpdateAlbumRequestSerializer,
        responses={
            200: AlbumResponseSerializer,
            403: ERROR_RESPONSES[403],
            404: ERROR_RESPONSES[404],
        },
    )
    def update(self, request, pk=None, *args, **kwargs):
        """Update Album /albums/{id}"""

        serializer = UpdateAlbumRequestSerializer(data=request.data)
        serializer.is_valid(raise_exception=True)

        try:
            album = (
                Album.objects.filter(pk=pk)
                .filter(Q(user=request.user) | Q(permissions=request.user))
                .distinct('id')
                .get()
            )
        except Album.DoesNotExist as dne:
            raise NotFound(_('Album does not exist')) from dne

        if (
            album.user == request.user
            or PermissionsRelation.objects.filter(
                album=album,
                user=request.user,
                permissions='EDIT',
            ).exists()
        ):
            album.title = serializer.validated_data['title']
            album.save()
            return Response(album_object(album, request_user=request.user))

        raise PermissionDenied()

    @extend_schema(
        responses={
            204: OpenApiResponse(),
            403: ERROR_RESPONSES[403],
            404: ERROR_RESPONSES[404],
        },
    )
    def destroy(self, request, pk=None, *args, **kwargs):
        """Delete Album /albums/{id}"""

        try:
            album = (
                Album.objects.filter(pk=pk)
                .filter(Q(user=request.user) | Q(permissions=request.user))
                .distinct('id')
                .get()
            )
        except Album.DoesNotExist as dne:
            raise NotFound(_('Album does not exist')) from dne

        if album.user == request.user:
            album.delete()
            return Response(status=status.HTTP_204_NO_CONTENT)

        raise PermissionDenied()

    # additional actions

    @extend_schema(
        request=AppendArtworkRequestSerializer,
        responses={
            204: OpenApiResponse(),
            403: ERROR_RESPONSES[403],
            404: ERROR_RESPONSES[404],
        },
    )
    @action(detail=True, methods=['post'], url_path='append-artwork')
    def append_artwork(self, request, pk=None, *args, **kwargs):
        """/albums/{id}/append_artwork Append artwork to slides as singular
        slide [{'id': x}]"""

        serializer = AppendArtworkRequestSerializer(data=request.data)
        serializer.is_valid(raise_exception=True)

        try:
            album = (
                Album.objects.filter(pk=pk)
                .filter(Q(user=request.user) | Q(permissions=request.user))
                .distinct('id')
                .get()
            )
        except Album.DoesNotExist as dne:
            raise NotFound(_('Album does not exist')) from dne

        # check if artwork exists
        try:
            Artwork.objects.get(pk=serializer.validated_data['id'])
        except Artwork.DoesNotExist as dne:
            raise NotFound(_('Artwork does not exist')) from dne

        if (
            album.user == request.user
            or PermissionsRelation.objects.filter(
                album=album,
                user=request.user,
                permissions='EDIT',
            ).exists()
        ):
            slide = [serializer.validated_data]
            album.slides.append(slide)
            album.save()
            return Response(status=status.HTTP_204_NO_CONTENT)

        raise PermissionDenied()

    @extend_schema(
        parameters=[
            OpenApiParameter(
                name='details',
                type=OpenApiTypes.BOOL,
                location=OpenApiParameter.QUERY,
                required=False,
                description='Boolean indicating if the response should contain details of the artworks',
                default=False,
            ),
        ],
        responses={
            # TODO better response definition
            200: OpenApiResponse(description='OK'),
            403: ERROR_RESPONSES[403],
            404: ERROR_RESPONSES[404],
        },
    )
    @action(detail=True, methods=['get'])
    def slides(self, request, pk=None, *args, **kwargs):
        """/albums/{id}/slides LIST (GET) endpoint returns:"""

        serializer = SlidesRequestSerializer(data=request.query_params)
        serializer.is_valid(raise_exception=True)

        try:
            album = (
                Album.objects.filter(pk=pk)
                .filter(Q(user=request.user) | Q(permissions=request.user))
                .distinct('id')
                .get()
            )
        except Album.DoesNotExist as dne:
            raise NotFound(_('Album does not exist')) from dne

        if serializer.validated_data['details']:
            return Response(slides_with_details(album, request))
        else:
            return Response(album.slides)

    @extend_schema(
        request=CreateSlidesRequestSerializer,
        parameters=[
            OpenApiParameter(
                name='details',
                type=OpenApiTypes.BOOL,
                location=OpenApiParameter.QUERY,
                required=False,
                description='Boolean indicating if the response should contain details of the artworks',
                default=False,
            ),
        ],
        responses={
            # TODO better response definition
            200: OpenApiResponse(description='OK'),
            403: ERROR_RESPONSES[403],
            404: ERROR_RESPONSES[404],
        },
    )
    @slides.mapping.post
    def create_slides(self, request, pk=None, *args, **kwargs):
        """/albums/{id}/slides Reorder Slides, Separate_slides, Reorder
        artworks within slides."""

        serializer = CreateSlidesRequestSerializer(data=request.data)
        serializer.is_valid(raise_exception=True)

        query_params_serializer = SlidesRequestSerializer(data=request.query_params)
        query_params_serializer.is_valid(raise_exception=True)

        try:
            album = (
                Album.objects.filter(pk=pk)
                .filter(Q(user=request.user) | Q(permissions=request.user))
                .distinct('id')
                .get()
            )
        except Album.DoesNotExist as dne:
            raise NotFound(_('Album does not exist')) from dne

        if (
            album.user == request.user
            or PermissionsRelation.objects.filter(
                album=album,
                user=request.user,
                permissions='EDIT',
            ).exists()
        ):
            slides_list = []
            for slide in serializer.validated_data:
                current_slide = []
                for artwork in slide:
                    # check if artwork exists
                    try:
                        Artwork.objects.get(id=artwork.get('id'))
                    except Artwork.DoesNotExist as dne:
                        raise NotFound(_('Artwork does not exist')) from dne
                    current_slide.append({'id': artwork['id']})
                slides_list.append(current_slide)
            album.slides = slides_list
            album.save()

            if query_params_serializer.validated_data['details']:
                return Response(slides_with_details(album, request))
            else:
                return Response(album.slides)

        raise PermissionDenied()

    @extend_schema(
        parameters=[
            OpenApiParameter(
                name='sort_by',
                type=OpenApiTypes.STR,
                required=False,
                description='last_name or -last_name',
                default='last_name',
            )
        ],
        responses={
            200: PermissionsResponseSerializer,
            403: ERROR_RESPONSES[403],
            404: ERROR_RESPONSES[404],
        },
    )
    @action(detail=True, methods=['get'])
    def permissions(self, request, pk=None, *args, **kwargs):
        """Get Permissions /albums/{id}/permissions."""

        sorting = check_sorting(
            request.query_params.get('sort_by', 'last_name'),
            ['last_name', '-last_name'],
        )
        try:
            album = (
                Album.objects.filter(pk=pk)
                .filter(Q(user=request.user) | Q(permissions=request.user))
                .distinct('id')
                .get()
            )
        except Album.DoesNotExist as dne:
            raise NotFound(_('Album does not exist')) from dne

        qs = PermissionsRelation.objects.filter(album=album)

        # if the user is not the owner of the album, ony return the permissions of this user
        if album.user != request.user:
            qs = qs.filter(user=request.user)

        sorting = (
            f'user__{sorting}'
            if '-' not in sorting
            else f'-user__{sorting.replace("-", "")}'
        )

        return Response(
            [
                {
                    'user': {
                        'id': p.user.username,
                        'name': p.user.get_full_name(),
                    },
                    'permissions': [{'id': p.permissions}],
                }
                for p in qs.order_by(sorting)
            ]
        )

    @extend_schema(
        request=PermissionsRequestSerializer(many=True),
        responses={
            200: PermissionsResponseSerializer,
            403: ERROR_RESPONSES[403],
            404: ERROR_RESPONSES[404],
        },
    )
    @permissions.mapping.post
    def create_permissions(self, request, pk=None, *args, **kwargs):
        """Post Permissions /albums/{id}/permissions."""
        serializer = PermissionsRequestSerializer(data=request.data, many=True)
        serializer.is_valid(raise_exception=True)

        try:
            album = Album.objects.filter(pk=pk, user=request.user).get()
        except Album.DoesNotExist as dne:
            raise NotFound(_('Album does not exist')) from dne

        users = []

        # update permissions
        for item in serializer.validated_data:
            user = item['user']

            try:
                user = User.objects.get(username=user)
            except User.DoesNotExist as dne:
                raise ParseError('User does not exist') from dne

            permissions = item['permissions']

            if permissions:
                users.append(user.username)

            for perm in permissions:
                with transaction.atomic():
                    pr, created = PermissionsRelation.objects.get_or_create(
                        album=album,
                        user=user,
                    )
                    pr.permissions = perm['id']
                    pr.save()

        # remove deleted permissions
        PermissionsRelation.objects.filter(album=album).exclude(
            user__username__in=users
        ).delete()

        qs = PermissionsRelation.objects.filter(album=album)

        return Response(
            [
                {
                    'user': {
                        'id': p.user.username,
                        'name': p.user.get_full_name(),
                    },
                    'permissions': [{'id': p.permissions}],
                }
                for p in qs
            ]
        )

    @extend_schema(
        responses={
            204: OpenApiResponse(),
            403: ERROR_RESPONSES[403],
            404: ERROR_RESPONSES[404],
        },
    )
    @permissions.mapping.delete
    def destroy_permissions(self, request, pk=None, *args, **kwargs):
        """Delete Permissions /albums/{id}/permissions/ "Unshare" album.

        If the user is the owner of the album, all sharing permissions
        will be deleted. If the user is just a user who this album is
        shared with, only their own sharing permission will be deleted.
        """
        try:
            album = (
                Album.objects.filter(pk=pk)
                .filter(Q(user=request.user) | Q(permissions=request.user))
                .distinct('id')
                .get()
            )
        except Album.DoesNotExist as dne:
            raise NotFound(_('Album does not exist')) from dne

        # user is owner of the album
        if album.user == request.user:
            PermissionsRelation.objects.filter(album=album).delete()

        # album is shared with user
        else:
            PermissionsRelation.objects.filter(album=album, user=request.user).delete()

        return Response(status=status.HTTP_204_NO_CONTENT)

    @extend_schema(
        parameters=[
            AlbumsDownloadRequestSerializer,
            OpenApiParameter(
                name='language',
                type=OpenApiTypes.STR,
                enum=['de', 'en'],
                default='de',
            ),
            OpenApiParameter(
                name='download_format',
                type=OpenApiTypes.STR,
                enum=['pptx', 'pdf'],
                default='pptx',
                description='At the moment, only "pptx" is available. Later on, "pdf" will also be available',
            ),
        ],
        responses={
            # TODO better response definition
            #   https://drf-spectacular.readthedocs.io/en/latest/faq.html#how-to-serve-in-memory-generated-files-or-files-in-general-outside-filefield
            200: OpenApiResponse(description='OK'),
            403: ERROR_RESPONSES[403],
            404: ERROR_RESPONSES[404],
            501: OpenApiResponse(description='Not implemented yet'),
        },
    )
    @action(detail=True, methods=['get'])
    def download(self, request, pk=None, *args, **kwargs):
        # TODO only 'pptx' is implemented at the moment, need to implement 'pdf' as well

        serializer = AlbumsDownloadRequestSerializer(data=request.query_params)
        serializer.is_valid(raise_exception=True)

        try:
            album = (
                Album.objects.filter(pk=pk)
                .filter(Q(user=request.user) | Q(permissions=request.user))
                .distinct('id')
                .get()
            )
        except Album.DoesNotExist as dne:
            raise NotFound(_('Album does not exist')) from dne

        download_format = serializer.validated_data['download_format']
        language = serializer.validated_data['language']

        if download_format == 'pptx':
            return collection_download_as_pptx(request, id=album.id, language=language)
        elif download_format == 'pdf':
            # TODO implement pdf creation
            return Response(
                _('Not implemented yet'),
                status.HTTP_501_NOT_IMPLEMENTED,
            )
        else:
            raise ParseError(_('Invalid format'))


class FoldersViewSet(viewsets.ViewSet):
    """
    list:
    GET /folders/
    List of all the user's folders (in anticipation that there will be folders later)

    create: # Note: to be implemented
    POST /folders/
    Create a new folder

    retrieve:
    GET /folders/<id>/
    Get folder with given id if it belongs to the user;
    if folder_id == 'root', return the content of the root folder for the current user
    """

    serializer_class = FolderSerializer
    queryset = Folder.objects.all()

    ordering_fields = ['title', 'date_created', 'date_changed']

    def get_album_in_folder_data(self, albums, request):
        return [
            {
                'id': album.id,
                'title': album.title,
                'type': album._meta.object_name,
                'number_of_artworks': album.artworks.count(),
                'featured_artworks': [],
                'permissions': [
                    {
                        'user': {
                            'id': p.user.username,
                            'name': p.user.get_full_name(),
                        },
                        'permissions': [{'id': p.permissions}],
                    }
                    for p in PermissionsRelation.objects.filter(album=album).filter(
                        **{} if album.user == request.user else {'user': request.user}
                    )
                ],
            }
            for album in albums
        ]

    def get_folder_in_folder_data(self, folders, request):
        return [
            {
                'id': item.id,
                'title': item.title,
                'type': item._meta.object_name,
            }
            for item in folders
        ]

    @extend_schema(
        tags=['folders'],
        request=FolderSerializer,
        parameters=[
            OpenApiParameter(
                name='sort_by',
                type=OpenApiTypes.STR,
                required=False,
                enum=ordering_fields + [f'-{i}' for i in ordering_fields],
                default='title',
            ),
            OpenApiParameter(
                name='limit',
                type=OpenApiTypes.INT,
                required=False,
                description='',
                default=100,
            ),
            OpenApiParameter(
                name='offset',
                type=OpenApiTypes.INT,
                required=False,
                description='',
            ),
        ],
        responses={
            200: OpenApiResponse(description='OK'),
            403: ERROR_RESPONSES[403],
            404: ERROR_RESPONSES[404],
        },
    )
    def list(self, request, *args, **kwargs):
        """List of all the users albums /folders (in anticipation that there
        will be folders later)"""

        limit = check_limit(request.query_params.get('limit', 100))
        offset = check_offset(request.query_params.get('offset', 0))
        sorting = check_sorting(
            request.query_params.get('sort_by', 'title'), self.ordering_fields
        )
        # Albums "date_created" and "date_changed" fields differ
        if sorting == 'date_created' or sorting == '-date_created':
            date_sorting_album = 'created_at' if '-' not in sorting else '-created_at'

        if sorting == 'date_changed' or sorting == '-date_changed':
            date_sorting_album = 'updated_at' if '-' not in sorting else '-updated_at'

        if sorting == 'title' or sorting == '-title':
            date_sorting_album = sorting

        results = self.queryset.filter(owner=request.user)

        results = results[offset : offset + limit]
        return Response(
            [
                {
                    'id': folder.id,
                    'title': folder.title,
                    'content': {
                        'total': sum(
                            [
                                folder.albums.all().count(),
                                Folder.objects.filter(
                                    owner=request.user, parent=folder
                                ).count(),
                            ]
                        ),  # number of albums + subfolders
                        'data': [
                            self.get_album_in_folder_data(
                                list(folder.albums.all().order_by(date_sorting_album)),
                                request,
                            )
                            + self.get_folder_in_folder_data(
                                list(
                                    Folder.objects.filter(owner=request.user)
                                    .filter(parent=folder.id)
                                    .order_by(sorting)
                                ),
                                request,
                            )
                        ],
                    },
                }
                for folder in results
            ]
        )

    @extend_schema(
        tags=['folders'],
        request=FolderSerializer,
        parameters=[
            OpenApiParameter(
                name='sort_by',
                type=OpenApiTypes.STR,
                required=False,
                enum=ordering_fields + [f'-{i}' for i in ordering_fields],
            ),
            OpenApiParameter(
                name='limit',
                type=OpenApiTypes.INT,
                required=False,
                description='',
                default=100,
            ),
            OpenApiParameter(
                name='offset',
                type=OpenApiTypes.INT,
                required=False,
                description='',
            ),
        ],
        responses={
            200: OpenApiResponse(description='OK'),
            403: ERROR_RESPONSES[403],
            404: ERROR_RESPONSES[404],
        },
    )
    def retrieve(self, request, *args, **kwargs):
        """Get folder with given id if it belongs to the user; if folder_id ==
        'root', return the content of the root folder for the current user."""
        folder_id = kwargs['pk']

        limit = check_limit(request.query_params.get('limit', 100))
        offset = check_offset(request.query_params.get('offset', 0))
        sorting = check_sorting(
            request.query_params.get('sort_by', 'title'), self.ordering_fields
        )
        # Albums and Folders sorting fields differ
        if sorting == 'date_created' or sorting == '-date_created':
            date_sorting_album = 'created_at' if '-' not in sorting else '-created_at'

        if sorting == 'date_changed' or sorting == '-date_changed':
            date_sorting_album = 'updated_at' if '-' not in sorting else '-updated_at'

        if sorting == 'title' or sorting == '-title':
            date_sorting_album = sorting

        # Retrieve folder by id
        if folder_id == 'root':
            folder = Folder.root_folder_for_user(request.user)
        else:
            try:
                folder = Folder.objects.get(owner=request.user, id=folder_id)
            except Folder.DoesNotExist as dne:
                raise NotFound(_('Folder does not exist')) from dne

        return Response(
            {
                'id': folder.id,
                'title': folder.title,
                'content': {
                    'total': sum(
                        [
                            folder.albums.all().count(),
                            Folder.objects.filter(
                                owner=request.user, parent=folder
                            ).count(),
                        ]
                    ),  # number of albums + subfolders
                    'data': [
                        self.get_album_in_folder_data(
                            list(folder.albums.all().order_by(date_sorting_album)),
                            request,
                        )
                        + self.get_folder_in_folder_data(
                            list(
                                Folder.objects.filter(owner=request.user)
                                .filter(parent=folder.id)
                                .order_by(sorting)
                            ),
                            request,
                        )
                    ][offset : offset + limit],
                },
            }
        )

    @extend_schema(
        methods=['POST'],
        parameters=[
            OpenApiParameter(
                name='create_folder',
                type=OpenApiTypes.OBJECT,
                required=False,
                description='',
                examples=[
                    OpenApiExample(
                        name='create_folder',
                        value=[
                            {
                                'title': 'Some title',
                                'ID': 1111,
                                'shared_info': 'Some shared info',
                                '# of works': 89,
                                'thumbnail': 'https://www.thumbnail.com',
                            }
                        ],
                    )
                ],
            ),
        ],
        responses={
            200: OpenApiResponse(description='OK'),
            403: ERROR_RESPONSES[403],
            404: ERROR_RESPONSES[404],
        },
    )
    def create_folder(self, request, *args, **kwargs):
        """Create Folder /albums/{id}"""
        # Note: this is a placeholder
        # todo
        # Create folder with given data
        # validate object
        # check for user.username compatibility

        dummy_data = {
            'title': request.data.get('title'),
            'ID': 1111,
            'shared_info': 'Some shared info',
            '# of works': 89,
            'thumbnail': 'https://www.thumbnail.com',
        }
        # Todo: update response
        return Response(dummy_data)


@extend_schema(tags=['labels'])
class LabelsViewSet(viewsets.GenericViewSet):
    """
    list:
    GET labels
    """

    @extend_schema(
        responses={
            # TODO better response definition
            200: OpenApiResponse(description='OK'),
            403: ERROR_RESPONSES[403],
            404: ERROR_RESPONSES[404],
        },
    )
    def list(self, request, *args, **kwargs):
        ret = {}

        exclude = (
            'id',
            'created_at',
            'updated_at',
            'checked',
            'published',
        )

        # Artworks
        fields = Artwork._meta.get_fields()
        for field in fields:
            if field.name not in exclude and hasattr(field, 'verbose_name'):
                ret[field.name] = field.verbose_name

        return Response(ret)


@extend_schema(tags=['permissions'])
class PermissionsViewSet(viewsets.GenericViewSet):
    @extend_schema(
        responses={
            # TODO better response definition
            200: OpenApiResponse(description='OK'),
            403: ERROR_RESPONSES[403],
        },
    )
    def list(self, request, *args, **kwargs):
        ret = []
        for permission_type in PermissionsRelation.PERMISSION_CHOICES:
            permission = {
                'id': permission_type[0],
                'label': permission_type[1],
            }
            if permission_type[0] in settings.DEFAULT_PERMISSIONS:
                permission['default'] = True
            ret.append(permission)
        return Response(ret)


@extend_schema(
    tags=['user'],
    responses={
        200: UserDataSerializer,
        401: ERROR_RESPONSES[401],
    },
)
@api_view(['GET'])
def get_user_data(request, *args, **kwargs):
    attributes = request.session.get('attributes', {})
    ret = {
        'id': request.user.username,
        'name': request.user.get_full_name(),
        'email': request.user.email,
        'showroom_id': attributes.get('showroom_id'),
        'groups': attributes.get('groups'),
        'permissions': attributes.get('permissions'),
    }
    return Response(ret, status=200)


FILTERS_MAP = {}
for filter_id in FILTERS_KEYS:
    FILTERS_MAP[filter_id] = globals()[f'filter_{filter_id}']


@extend_schema(
    tags=['search'],
    request=SearchRequestSerializer,
    examples=[
        OpenApiExample(
            name='search with filter type title, artist, place_of_production, current_location, keywords',
            value={
                'limit': settings.SEARCH_LIMIT,
                'offset': 0,
                'exclude': [123, 345],  # with artwork ids
                'q': 'query string',  # the string from general search
                'filters': [
                    {
                        'id': 'artists',
                        'filter_values': ['lassnig', {'id': 1192}],
                    }
                ],
            },
        ),
        OpenApiExample(
            name='search with filter type date',
            value={
                'limit': settings.SEARCH_LIMIT,
                'offset': 0,
                'exclude': [123, 345],  # with artwork ids
                'q': 'query string',  # the string from general search
                'filters': [
                    {
                        'id': 'date',
                        'filter_values': {
                            'date_from': '2000',
                            'date_to': '2001',
                        },
                    }
                ],
            },
        ),
    ],
    responses={
        200: SearchResultSerializer,
        403: ERROR_RESPONSES[403],
        404: ERROR_RESPONSES[404],
    },
)
@api_view(['post'])
def search(request, *args, **kwargs):
    serializer = SearchRequestSerializer(data=request.data)
    serializer.is_valid(raise_exception=True)

    limit = check_limit(serializer.validated_data.get('limit'))
    offset = check_offset(serializer.validated_data.get('offset'))
    filters = serializer.validated_data.get('filters', [])
    q_param = serializer.validated_data.get('q')
    exclude = serializer.validated_data.get('exclude', [])

    if q_param:
        qs = Artwork.objects.search(q_param)
    else:
        qs = Artwork.objects.annotate(rank=Value(1.0, FloatField()))

    # only search for published artworks
    qs = qs.filter(published=True)

    if exclude:
        qs = qs.exclude(id__in=exclude)

    if filters:
        q_objects = Q()

        for f in filters:
            if f['id'] not in FILTERS_KEYS:
                raise ParseError(f'Invalid filter id {repr(f["id"])}')

            q_objects |= FILTERS_MAP[f['id']](f['filter_values'])

        qs = qs.filter(q_objects)

    # total of results before applying limits
    total = qs.count()

    qs = qs[offset : offset + limit]

    return Response(
        {
            'total': total,
            'results': [
                {
                    'id': artwork.id,
                    'image_original': request.build_absolute_uri(
                        artwork.image_original.url
                    )
                    if artwork.image_original
                    else None,
                    'credits': artwork.credits,
                    'title': artwork.title,
                    'date': artwork.date,
                    'artists': [
                        {'value': artist.name, 'id': artist.id}
                        for artist in artwork.artists.all()
                    ],
                    'score': artwork.rank,
                }
                for artwork in qs
            ],
        }
    )


@extend_schema(
    tags=['search'],
    responses={
        200: inline_serializer(
            name='SearchFiltersResponse',
            fields={k: JSONField() for k in FILTERS_KEYS},
        ),
        403: ERROR_RESPONSES[403],
        404: ERROR_RESPONSES[404],
    },
)
@api_view(['get'])
def search_filters(request, *args, **kwargs):
    return Response(FILTERS)<|MERGE_RESOLUTION|>--- conflicted
+++ resolved
@@ -719,12 +719,9 @@
         if sorting == 'date_created' or sorting == '-date_created':
             sorting = 'created_at' if '-' not in sorting else '-created_at'
 
-<<<<<<< HEAD
-=======
         if sorting == 'date_changed' or sorting == '-date_changed':
             sorting = 'updated_at' if '-' not in sorting else '-updated_at'
 
->>>>>>> 4ae34cd5
         q_filters = Q()
 
         if serializer.validated_data['owner']:
