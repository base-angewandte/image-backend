--- conflicted
+++ resolved
@@ -21,10 +21,6 @@
 from rest_framework import status, viewsets
 from rest_framework.decorators import action, api_view
 from rest_framework.exceptions import ParseError
-<<<<<<< HEAD
-=======
-from rest_framework.parsers import FormParser, JSONParser, MultiPartParser
->>>>>>> 8e8bd44d
 from rest_framework.response import Response
 
 from django.conf import settings
@@ -125,29 +121,9 @@
     retrieve_albums:
     GET albums the current user has added this artwork to.
 
-<<<<<<< HEAD
-    download:
-    GET Download artwork + metadata
-
-    search:
-    GET artworks according to search parameters.
-
-    list_search_filters:
-    GET filters for search.
-
     """
 
     queryset = Artwork.objects.filter(published=True)
-=======
-    download_artwork:
-    GET Download artwork + metadata
-
-    """
-
-    serializer_class = ArtworkSerializer
-    queryset = Artwork.objects.all()
-    parser_classes = (FormParser, MultiPartParser, JSONParser)
->>>>>>> 8e8bd44d
     filter_backends = (DjangoFilterBackend,)
 
     @extend_schema(
@@ -331,14 +307,9 @@
             404: ERROR_RESPONSES[404],
         },
     )
-<<<<<<< HEAD
     @action(detail=True, methods=['get'])
     def download(self, request, pk=None, *args, **kwargs):
         artwork_id = pk
-=======
-    def download(self, request, *args, **kwargs):
-        artwork_id = kwargs['id']
->>>>>>> 8e8bd44d
         try:
             artwork = Artwork.objects.get(id=artwork_id)
 
@@ -392,231 +363,6 @@
                 _(f'File for id {artwork_id} not found'), status.HTTP_404_NOT_FOUND
             )
 
-<<<<<<< HEAD
-    @extend_schema(
-        tags=['search'],
-        responses={
-            200: OpenApiResponse(description='OK'),
-            403: ERROR_RESPONSES[403],
-            404: ERROR_RESPONSES[404],
-        },
-    )
-    def list_search_filters(self, request, *args, **kwargs):
-        data = {
-            'title': {
-                'type': 'array',
-                'items': {
-                    'type': 'object',
-                    'properties': {
-                        'label': {'type': 'string'},
-                        'source': {'type': 'string'},
-                    },
-                },
-                'title': 'title',
-                'x-attrs': {
-                    'field_format': 'half',
-                    'field_type': 'chips',
-                    'dynamic_autosuggest': True,
-                    'allow_unknown_entries': True,
-                    'source': '/autosuggest/v1/titles/',
-                    'placeholder': 'enter title',
-                    'order': 1,
-                },
-            },
-            'artist': {
-                'type': 'array',
-                'items': {
-                    'type': 'object',
-                    'properties': {
-                        'label': {'type': 'string'},
-                        'source': {'type': 'string'},
-                    },
-                },
-                'title': 'artist',
-                'x-attrs': {
-                    'field_format': 'half',
-                    'field_type': 'chips',
-                    'dynamic_autosuggest': True,
-                    'allow_unknown_entries': True,
-                    'source': '/autosuggest/v1/artists/',
-                    'placeholder': 'enter artist',
-                    'order': 2,
-                },
-            },
-            'place_of_production': {
-                'type': 'array',
-                'items': {
-                    'type': 'object',
-                    'properties': {
-                        'label': {'type': 'string'},
-                        'source': {'type': 'string'},
-                    },
-                },
-                'title': 'place of production',
-                'x-attrs': {
-                    'field_format': 'half',
-                    'field_type': 'chips',
-                    'dynamic_autosuggest': True,
-                    'allow_unknown_entries': True,
-                    'source': '/autosuggest/v1/locations/',
-                    'placeholder': 'enter place of production',
-                    'order': 3,
-                },
-            },
-            'current_location': {
-                'type': 'array',
-                'items': {
-                    'type': 'object',
-                    'properties': {
-                        'label': {'type': 'string'},
-                        'source': {'type': 'string'},
-                    },
-                },
-                'title': 'current location',
-                'x-attrs': {
-                    'field_format': 'half',
-                    'field_type': 'chips',
-                    'dynamic_autosuggest': True,
-                    'allow_unknown_entries': True,
-                    'source': '/autosuggest/v1/locations/',
-                    'placeholder': 'enter current location',
-                    'order': 4,
-                },
-            },
-            'keywords': {
-                'type': 'array',
-                'items': {
-                    'type': 'object',
-                    'properties': {
-                        'label': {'type': 'string'},
-                        'source': {'type': 'string'},
-                    },
-                },
-                'title': 'keywords',
-                'x-attrs': {
-                    'placeholder': 'enter keywords',
-                    'order': 5,
-                    'field_format': 'full',
-                    'field_type': 'chips',
-                    'allow_unknown_entries': False,
-                    'dynamic_autosuggest': True,
-                    'source': '/autosuggest/v1/keywords/',
-                },
-            },
-            'date': {
-                'type': 'object',
-                'properties': {
-                    'date_from': {'type': 'string'},
-                    'date_to': {'type': 'string'},
-                },
-                'title': 'date from, to',
-                'additionalProperties': False,
-                'x-attrs': {
-                    'field_format': 'full',
-                    'field_type': 'date',
-                    'date_format': 'year',
-                    'placeholder': {'date': 'enter date'},
-                    'order': 6,
-                },
-            },
-        }
-
-        return Response(data)
-
-    @extend_schema(
-        tags=['search'],
-        methods=['POST'],
-        request=SearchRequestSerializer,
-        examples=[
-            OpenApiExample(
-                name='search with filter type title, artist, place_of_production, current_location, keywords',
-                value=[
-                    {
-                        'limit': 0,
-                        'offset': 0,
-                        'exclude': [123, 345],  # with artwork ids
-                        'q': '',  # the string from general search
-                        'filters': [
-                            {
-                                'id': 'artist',
-                                'filter_values': ['rubens', {'id': 786}],
-                            }
-                        ],
-                    }
-                ],
-            ),
-            OpenApiExample(
-                name='search with filter type date',
-                value=[
-                    {
-                        'limit': 0,
-                        'offset': 0,
-                        'exclude': [123, 345],  # with artwork ids
-                        'q': '',  # the string from general search
-                        'filters': [
-                            {
-                                'id': 'date',
-                                'filter_values': {
-                                    'date_from': '2000',
-                                    'date_to': '2001',
-                                },
-                            }
-                        ],
-                    }
-                ],
-            ),
-        ],
-        responses={
-            200: SearchResponseSerializer,
-            403: ERROR_RESPONSES[403],
-            404: ERROR_RESPONSES[404],
-        },
-    )
-    def search(self, request, *args, **kwargs):
-        serializer = SearchRequestSerializer(data=request.data)
-        serializer.is_valid(raise_exception=True)
-        search_req_data = serializer.data.get('search_request')[0]
-
-        limit = search_req_data.get('limit') if search_req_data.get('limit') else None
-        offset = (
-            search_req_data.get('offset') if search_req_data.get('offset') else None
-        )
-        filters = search_req_data.get('filters', [])
-        searchstr = search_req_data.get('q', '')
-        excluded = search_req_data.get('exclude', [])
-
-        results = (
-            Artwork.objects.exclude(id__in=[str(i) for i in excluded])
-            if excluded
-            else Artwork.objects.all()
-        )
-        q_objects = Q()
-
-        for i in filters:
-            if i['id'] == 'title':
-                q_objects |= filter_title(i['filter_values'], q_objects, results)
-
-            elif i['id'] == 'artist':
-                q_objects |= filter_artist(i['filter_values'], q_objects, results)
-
-            elif i['id'] == 'place_of_production':
-                q_objects |= filter_place_of_production(
-                    i['filter_values'],
-                    q_objects,
-                    results,
-                )
-
-            elif i['id'] == 'current_location':
-                q_objects |= filter_current_location(
-                    i['filter_values'],
-                    q_objects,
-                    results,
-                )
-
-            elif i['id'] == 'keywords':
-                q_objects |= filter_keywords(i['filter_values'], q_objects, results)
-=======
->>>>>>> 8e8bd44d
 
 def filter_title(filter_values):
     """Should filter artworks whose title include the string if given, AND the
