--- conflicted
+++ resolved
@@ -1008,11 +1008,6 @@
         except Album.DoesNotExist or ValueError:
             return Response(_('Album does not exist'), status=status.HTTP_404_NOT_FOUND)
 
-<<<<<<< HEAD
-=======
-        return simple_album_object(album)
->>>>>>> ef4ece33
-
     @extend_schema(
         responses={
             200: OpenApiResponse(description='OK'),
@@ -1431,7 +1426,6 @@
         # Todo: now only pptx, later also PDF
         try:
             album = Album.objects.get(id=album_id)
-<<<<<<< HEAD
             if not request.user.username in [p.user.username for p in
                                          PermissionsRelation.objects.filter(album__id=album.id)]:
                 if not "VIEW" in [
@@ -1439,17 +1433,13 @@
                     return Response(
                         _("Not allowed"), status.HTTP_403_FORBIDDEN
                     )
-        except Exception:
-=======
         except Album.DoesNotExist:
->>>>>>> ef4ece33
             return Response(
                 _("Album doesn't exist"), status.HTTP_404_NOT_FOUND
             )
 
         download_format = request.GET.get('download_format')
         lang = request.headers.get('Language')
-
 
         download_map = {
             'pptx_en': collection_download_as_pptx_en(request, id=album_id),
