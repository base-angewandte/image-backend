--- conflicted
+++ resolved
@@ -1,103 +1,37 @@
-from drf_spectacular.views import (
-    SpectacularAPIView,
-    SpectacularJSONAPIView,
-    SpectacularSwaggerView,
-)
-from rest_framework import routers
-
-from django.urls import include, path
-
-from . import views
-from .autocomplete import urls as autocomplete_urls
-
-router = routers.DefaultRouter()
-
-router.register('artworks', views.ArtworksViewSet, basename='artwork')
-router.register('albums', views.AlbumsViewSet, basename='album')
-router.register('labels', views.LabelsViewSet, basename='label')
-router.register('permissions', views.PermissionsViewSet, basename='permission')
-
-urlpatterns = [
-    path('', include(router.urls)),
-    path('user/', views.get_user_data, name='user'),
-    # Search
-<<<<<<< HEAD
-    path(
-        'search/',
-        views.ArtworksViewSet.as_view({'post': 'search'}),
-        name='search',
-    ),
-    path(
-        'search/filters/',
-        views.ArtworksViewSet.as_view({'get': 'list_search_filters'}),
-        name='search_filters',
-=======
-    path('search/', views.search, name='search'),
-    path('search/filters/', views.search_filters, name='search-filters'),
-    # Artworks
-    path(
-        'artworks/<id>/albums/',
-        views.ArtworksViewSet.as_view({'get': 'retrieve_albums'}),
-        name='artwork-albums',
-    ),
-    path(
-        'artworks/<id>/download/',
-        views.ArtworksViewSet.as_view({'get': 'download'}),
-        name='artwork-download',
-    ),
-    # Folders
-    path(
-        'folders/',
-        views.AlbumsViewSet.as_view(
-            {
-                'get': 'list_folders',
-                'post': 'create_folder',
-            }
-        ),
-        name='folders',
-    ),
-    # Albums
-    path(
-        'albums/<id>/slides/',
-        views.AlbumsViewSet.as_view(
-            {
-                'get': 'retrieve_slides',
-                'post': 'create_slides',
-            }
-        ),
-        name='album-slides',
-    ),
-    path(
-        'albums/<id>/append-artwork/',
-        views.AlbumsViewSet.as_view({'post': 'append_artwork'}),
-        name='album-append-artwork',
-    ),
-    path(
-        'albums/<id>/permissions/',
-        views.AlbumsViewSet.as_view(
-            {
-                'get': 'retrieve_permissions',
-                'post': 'create_permissions',
-                'delete': 'destroy_permissions',
-            }
-        ),
-        name='album-permissions',
-    ),
-    path(
-        'albums/<id>/download/',
-        views.AlbumsViewSet.as_view({'get': 'download'}),
-        name='album-download',
->>>>>>> 8e8bd44d
-    ),
-    # Autocomplete
-    path('autocomplete/', include(autocomplete_urls)),
-    # Schema
-    path('openapi.yaml', SpectacularAPIView.as_view(), name='schema_yaml'),
-    path('openapi.json', SpectacularJSONAPIView.as_view(), name='schema_json'),
-    # Schema Docs / Swagger UI
-    path(
-        'docs/',
-        SpectacularSwaggerView.as_view(url_name='schema_json'),
-        name='schema_docs',
-    ),
-]
+from drf_spectacular.views import (
+    SpectacularAPIView,
+    SpectacularJSONAPIView,
+    SpectacularSwaggerView,
+)
+from rest_framework import routers
+
+from django.urls import include, path
+
+from . import views
+from .autocomplete import urls as autocomplete_urls
+
+router = routers.DefaultRouter()
+
+router.register('artworks', views.ArtworksViewSet, basename='artwork')
+router.register('albums', views.AlbumsViewSet, basename='album')
+router.register('labels', views.LabelsViewSet, basename='label')
+router.register('permissions', views.PermissionsViewSet, basename='permission')
+
+urlpatterns = [
+    path('', include(router.urls)),
+    path('user/', views.get_user_data, name='user'),
+    # Search
+    path('search/', views.search, name='search'),
+    path('search/filters/', views.search_filters, name='search-filters'),
+    # Autocomplete
+    path('autocomplete/', include(autocomplete_urls)),
+    # Schema
+    path('openapi.yaml', SpectacularAPIView.as_view(), name='schema_yaml'),
+    path('openapi.json', SpectacularJSONAPIView.as_view(), name='schema_json'),
+    # Schema Docs / Swagger UI
+    path(
+        'docs/',
+        SpectacularSwaggerView.as_view(url_name='schema_json'),
+        name='schema_docs',
+    ),
+]