from drf_spectacular.views import (
    SpectacularAPIView,
    SpectacularJSONAPIView,
    SpectacularSwaggerView,
)
from rest_framework import routers

from django.urls import include, path

from . import views

router = routers.DefaultRouter()

urlpatterns = [
    path('', include(router.urls)),
    path('user/', views.UserViewSet.as_view({'get': 'retrieve'}), name='user'),
    # Artworks
<<<<<<< HEAD
    path('artworks/', views.ArtworksViewSet.as_view({
        'get': 'list_artworks', }), name='artworks'),
    path('artworks/<artwork_id>/', views.ArtworksViewSet.as_view({'get': 'retrieve_artwork'}), name='artwork'),
    path('artworks/<artwork_id>/albums/', views.ArtworksViewSet.as_view({'get': 'retrieve_albums_per_artwork'}),
         name='albums-per-artwork'),
    path('search/', views.ArtworksViewSet.as_view({
        'post': 'search'}), name='search_artworks'),
    path('search/filters/', views.ArtworksViewSet.as_view({
        'get': 'list_search_filters'}), name='search_filters'),
    path('artworks/<artwork_id>/download/', views.ArtworksViewSet.as_view({
        'get': 'download_artwork'}), name='download-artwork'),

=======
    path(
        'artworks/',
        views.ArtworksViewSet.as_view({'get': 'list_artworks'}),
        name='artworks',
    ),
    path(
        'artworks/<item_id>/',
        views.ArtworksViewSet.as_view({'get': 'retrieve_artwork'}),
        name='artwork',
    ),
    path(
        'artworks/<item_id>/albums/',
        views.ArtworksViewSet.as_view({'get': 'retrieve_albums_per_artwork'}),
        name='albums-per-artwork',
    ),
    path(
        'search/',
        views.ArtworksViewSet.as_view({'post': 'search'}),
        name='search_artworks',
    ),
    path(
        'search/filters/',
        views.ArtworksViewSet.as_view({'get': 'list_search_filters'}),
        name='search_filters',
    ),
    path(
        'artworks/<artwork_id>/download/',
        views.ArtworksViewSet.as_view({'get': 'download_artwork'}),
        name='download-artwork',
    ),
>>>>>>> ef4ece33
    # Folders
    path(
        'folders/',
        views.AlbumViewSet.as_view(
            {
                'get': 'list_folders',
                'post': 'create_folder',
            }
        ),
        name='folders',
    ),
    # Albums
    path(
        'albums/',
        views.AlbumViewSet.as_view(
            {
                'get': 'list_albums',  # per user
                'post': 'create_album',
            }
        ),
        name='albums',
    ),
    path(
        'albums/<album_id>/',
        views.AlbumViewSet.as_view(
            {
                'get': 'retrieve_album',  # retrieve
                'patch': 'update_album',
                'delete': 'delete_album',
            }
        ),
        name='slides',
    ),
    path(
        'albums/<album_id>/slides/',
        views.AlbumViewSet.as_view(
            {'get': 'retrieve_slides_per_album', 'post': 'edit_slides'}
        ),
        name='slides',
    ),
    path(
        'albums/<album_id>/append-artwork/',
        views.AlbumViewSet.as_view({'post': 'append_artwork'}),
        name='append_artwork',
    ),
    path(
        'albums/<album_id>/permissions/',
        views.AlbumViewSet.as_view(
            {'get': 'retrieve_permissions_per_album', 'post': 'create_permissions'}
        ),
        name='permissions',
    ),
    path(
        'albums/<album_id>/download/',
        views.AlbumViewSet.as_view({'get': 'download_album'}),
        name='download-album',
    ),
    # Labels
    path('labels/', views.LabelsViewSet.as_view({'get': 'list_labels'}), name='labels'),
    path('autocomplete/', include('autocomplete.urls')),
    path('schema/openapi3.yaml', SpectacularAPIView.as_view(), name='schema'),
    path('schema/openapi3.json', SpectacularJSONAPIView.as_view(), name='schema'),
    path(
        'schema/swagger-ui',
        SpectacularSwaggerView.as_view(url_name='schema'),
        name='swagger-ui',
    ),
]
<|MERGE_RESOLUTION|>--- conflicted
+++ resolved
@@ -1,130 +1,115 @@
-from drf_spectacular.views import (
-    SpectacularAPIView,
-    SpectacularJSONAPIView,
-    SpectacularSwaggerView,
-)
-from rest_framework import routers
-
-from django.urls import include, path
-
-from . import views
-
-router = routers.DefaultRouter()
-
-urlpatterns = [
-    path('', include(router.urls)),
-    path('user/', views.UserViewSet.as_view({'get': 'retrieve'}), name='user'),
-    # Artworks
-<<<<<<< HEAD
-    path('artworks/', views.ArtworksViewSet.as_view({
-        'get': 'list_artworks', }), name='artworks'),
-    path('artworks/<artwork_id>/', views.ArtworksViewSet.as_view({'get': 'retrieve_artwork'}), name='artwork'),
-    path('artworks/<artwork_id>/albums/', views.ArtworksViewSet.as_view({'get': 'retrieve_albums_per_artwork'}),
-         name='albums-per-artwork'),
-    path('search/', views.ArtworksViewSet.as_view({
-        'post': 'search'}), name='search_artworks'),
-    path('search/filters/', views.ArtworksViewSet.as_view({
-        'get': 'list_search_filters'}), name='search_filters'),
-    path('artworks/<artwork_id>/download/', views.ArtworksViewSet.as_view({
-        'get': 'download_artwork'}), name='download-artwork'),
-
-=======
-    path(
-        'artworks/',
-        views.ArtworksViewSet.as_view({'get': 'list_artworks'}),
-        name='artworks',
-    ),
-    path(
-        'artworks/<item_id>/',
-        views.ArtworksViewSet.as_view({'get': 'retrieve_artwork'}),
-        name='artwork',
-    ),
-    path(
-        'artworks/<item_id>/albums/',
-        views.ArtworksViewSet.as_view({'get': 'retrieve_albums_per_artwork'}),
-        name='albums-per-artwork',
-    ),
-    path(
-        'search/',
-        views.ArtworksViewSet.as_view({'post': 'search'}),
-        name='search_artworks',
-    ),
-    path(
-        'search/filters/',
-        views.ArtworksViewSet.as_view({'get': 'list_search_filters'}),
-        name='search_filters',
-    ),
-    path(
-        'artworks/<artwork_id>/download/',
-        views.ArtworksViewSet.as_view({'get': 'download_artwork'}),
-        name='download-artwork',
-    ),
->>>>>>> ef4ece33
-    # Folders
-    path(
-        'folders/',
-        views.AlbumViewSet.as_view(
-            {
-                'get': 'list_folders',
-                'post': 'create_folder',
-            }
-        ),
-        name='folders',
-    ),
-    # Albums
-    path(
-        'albums/',
-        views.AlbumViewSet.as_view(
-            {
-                'get': 'list_albums',  # per user
-                'post': 'create_album',
-            }
-        ),
-        name='albums',
-    ),
-    path(
-        'albums/<album_id>/',
-        views.AlbumViewSet.as_view(
-            {
-                'get': 'retrieve_album',  # retrieve
-                'patch': 'update_album',
-                'delete': 'delete_album',
-            }
-        ),
-        name='slides',
-    ),
-    path(
-        'albums/<album_id>/slides/',
-        views.AlbumViewSet.as_view(
-            {'get': 'retrieve_slides_per_album', 'post': 'edit_slides'}
-        ),
-        name='slides',
-    ),
-    path(
-        'albums/<album_id>/append-artwork/',
-        views.AlbumViewSet.as_view({'post': 'append_artwork'}),
-        name='append_artwork',
-    ),
-    path(
-        'albums/<album_id>/permissions/',
-        views.AlbumViewSet.as_view(
-            {'get': 'retrieve_permissions_per_album', 'post': 'create_permissions'}
-        ),
-        name='permissions',
-    ),
-    path(
-        'albums/<album_id>/download/',
-        views.AlbumViewSet.as_view({'get': 'download_album'}),
-        name='download-album',
-    ),
-    # Labels
-    path('labels/', views.LabelsViewSet.as_view({'get': 'list_labels'}), name='labels'),
-    path('autocomplete/', include('autocomplete.urls')),
-    path('schema/openapi3.yaml', SpectacularAPIView.as_view(), name='schema'),
-    path('schema/openapi3.json', SpectacularJSONAPIView.as_view(), name='schema'),
-    path(
-        'schema/swagger-ui',
-        SpectacularSwaggerView.as_view(url_name='schema'),
-        name='swagger-ui',
-    ),
-]
+from drf_spectacular.views import (
+    SpectacularAPIView,
+    SpectacularJSONAPIView,
+    SpectacularSwaggerView,
+)
+from rest_framework import routers
+
+from django.urls import include, path
+
+from . import views
+
+router = routers.DefaultRouter()
+
+urlpatterns = [
+    path('', include(router.urls)),
+    path('user/', views.UserViewSet.as_view({'get': 'retrieve'}), name='user'),
+    # Artworks
+    path(
+        'artworks/',
+        views.ArtworksViewSet.as_view({'get': 'list_artworks'}),
+        name='artworks',
+    ),
+    path(
+        'artworks/<item_id>/',
+        views.ArtworksViewSet.as_view({'get': 'retrieve_artwork'}),
+        name='artwork',
+    ),
+    path(
+        'artworks/<item_id>/albums/',
+        views.ArtworksViewSet.as_view({'get': 'retrieve_albums_per_artwork'}),
+        name='albums-per-artwork',
+    ),
+    path(
+        'search/',
+        views.ArtworksViewSet.as_view({'post': 'search'}),
+        name='search_artworks',
+    ),
+    path(
+        'search/filters/',
+        views.ArtworksViewSet.as_view({'get': 'list_search_filters'}),
+        name='search_filters',
+    ),
+    path(
+        'artworks/<artwork_id>/download/',
+        views.ArtworksViewSet.as_view({'get': 'download_artwork'}),
+        name='download-artwork',
+    ),
+    # Folders
+    path(
+        'folders/',
+        views.AlbumViewSet.as_view(
+            {
+                'get': 'list_folders',
+                'post': 'create_folder',
+            }
+        ),
+        name='folders',
+    ),
+    # Albums
+    path(
+        'albums/',
+        views.AlbumViewSet.as_view(
+            {
+                'get': 'list_albums',  # per user
+                'post': 'create_album',
+            }
+        ),
+        name='albums',
+    ),
+    path(
+        'albums/<album_id>/',
+        views.AlbumViewSet.as_view(
+            {
+                'get': 'retrieve_album',  # retrieve
+                'patch': 'update_album',
+                'delete': 'delete_album',
+            }
+        ),
+        name='slides',
+    ),
+    path(
+        'albums/<album_id>/slides/',
+        views.AlbumViewSet.as_view(
+            {'get': 'retrieve_slides_per_album', 'post': 'edit_slides'}
+        ),
+        name='slides',
+    ),
+    path(
+        'albums/<album_id>/append-artwork/',
+        views.AlbumViewSet.as_view({'post': 'append_artwork'}),
+        name='append_artwork',
+    ),
+    path(
+        'albums/<album_id>/permissions/',
+        views.AlbumViewSet.as_view(
+            {'get': 'retrieve_permissions_per_album', 'post': 'create_permissions'}
+        ),
+        name='permissions',
+    ),
+    path(
+        'albums/<album_id>/download/',
+        views.AlbumViewSet.as_view({'get': 'download_album'}),
+        name='download-album',
+    ),
+    # Labels
+    path('labels/', views.LabelsViewSet.as_view({'get': 'list_labels'}), name='labels'),
+    path('autocomplete/', include('autocomplete.urls')),
+    path('schema/openapi3.yaml', SpectacularAPIView.as_view(), name='schema'),
+    path('schema/openapi3.json', SpectacularJSONAPIView.as_view(), name='schema'),
+    path(
+        'schema/swagger-ui',
+        SpectacularSwaggerView.as_view(url_name='schema'),
+        name='swagger-ui',
+    ),
+]