--- conflicted
+++ resolved
@@ -1,10 +1,6 @@
 import logging
 import re
-<<<<<<< HEAD
-from datetime import datetime
 from pathlib import Path
-=======
->>>>>>> bf1a6411
 
 import requests
 from base_common.fields import ShortUUIDField
@@ -175,7 +171,7 @@
         """
         if 'preferredNameEntityForThePerson' in gnd_data:
             self.name = self.construct_individual_name(
-                gnd_data['preferredNameEntityForThePerson']
+                gnd_data['preferredNameEntityForThePerson'],
             )
         elif 'preferredName' in gnd_data:
             self.name = gnd_data['preferredName'].strip()
@@ -265,7 +261,8 @@
     )
     gnd_id = models.CharField(max_length=16, null=True, blank=True, unique=True)
     gnd_overwrite = models.BooleanField(
-        default=True, help_text=_('Overwrite entry with data from GND?')
+        default=True,
+        help_text=_('Overwrite entry with data from GND?'),
     )
 
     external_metadata = JSONField(null=True, blank=True, default=dict)
@@ -298,10 +295,7 @@
 
     def set_synonyms_from_gnd_data(self, gnd_data):
         if 'variantName' in gnd_data:
-            synonyms: list = []
-            for n in gnd_data['variantName']:
-                synonyms.append(n)
-            self.synonyms = ', '.join(synonyms)
+            self.synonyms = ', '.join(gnd_data['variantName'])
         else:
             self.synonyms = ''
 
