--- conflicted
+++ resolved
@@ -48,6 +48,7 @@
         file = options['file']
         data_type = options['type']
         entries = []
+
         reader = csv.reader(file, delimiter=';')
         header = True
 
@@ -59,50 +60,18 @@
                 header = False
                 continue
             entries.append([row[0].strip(), row[1].strip()])
-<<<<<<< HEAD
-
-        if data_type == 'artist':
-            invalid_ids = [
-                f'{entry[1]} for {entry[0]}'
-                for entry in entries
-                if not re.match(
-                    settings.GND_ID_REGEX,
-                    entry[1],
-                )
-            ]
-            if invalid_ids:
-                raise CommandError(
-                    'Your dataset contains the following invalid GND IDs:\n'
-                    + '\n'.join(invalid_ids),
-                )
-
-            artists_not_found = []
-            indistinct_names = []
-            gnd_data_not_found = []
-            request_errors = []
-            updated = []
-            updated_without_name = []
-            validation_errors = []
-            integrity_errors = []
-            count = 0
-            total = len(entries)
-            for entry in entries:
-                if options['show_progress'] and count % 10 == 0:
-                    self.stdout.write(f'[status] {count} of {total} processed')
-                count += 1
-
-=======
-        invalid_ids = []
-        for entry in entries:
+        invalid_ids = [
+            f'{entry[1]} for {entry[0]}'
+            for entry in entries
             if not re.match(
                 settings.GND_ID_REGEX,
                 entry[1],
-            ):
-                invalid_ids.append(f'{entry[1]} for {entry[0]}')
+            )
+        ]
         if invalid_ids:
             raise CommandError(
                 'Your dataset contains the following invalid GND IDs:\n'
-                + '\n'.join(invalid_ids)
+                + '\n'.join(invalid_ids),
             )
         # entries_not_found: initialize the Artist model and check
         # if the name from the csv file of the artist exists in the db
@@ -124,7 +93,6 @@
                 self.stdout.write(f'[status] {count} of {total} processed')
             count += 1
             if data_type == 'artist':
->>>>>>> c0d83188
                 try:
                     artist = Artist.objects.get(name=entry[0])
                 except Artist.DoesNotExist:
@@ -207,71 +175,37 @@
 
         self.stdout.write(f'Updated {len(updated)} entries.')
         self.stdout.write(
-            f'Updated {len(updated_without_name)} entries, without overwriting the name.'
+            f'Updated {len(updated_without_name)} entries, without overwriting the name.',
         )
         # all checks: if the there are entries in the initialized lists from above,
         # write out there elements/length/count.
         if entries_not_found:
             self.stdout.write(
-<<<<<<< HEAD
-                f'Updated {len(updated_without_name)} entries, without overwriting the name.',
-            )
-            if artists_not_found:
-                self.stdout.write(
-                    self.style.WARNING(
-                        f'No Artist with matching name found in {len(artists_not_found)} cases:',
-                    ),
-                )
-                for entry in artists_not_found:
-                    self.stdout.write(f'{entry[0]} with GND ID {entry[1]}')
-            if indistinct_names:
-                self.stdout.write(
-                    self.style.WARNING(
-                        f'Duplicate artist names found in {len(indistinct_names)} cases:',
-                    ),
-                )
-                for entry in indistinct_names:
-                    self.stdout.write(entry[0])
-            if gnd_data_not_found:
-                self.stdout.write(
-                    self.style.WARNING(
-                        f'No GND entry found for {len(gnd_data_not_found)} IDs:',
-                    ),
-                )
-                for entry in gnd_data_not_found:
-                    self.stdout.write(f'{entry[1]} for {entry[0]}')
-            if request_errors:
-                self.stdout.write(
-                    self.style.ERROR(
-                        f'Request error for {len(request_errors)} entries:',
-                    ),
-=======
                 self.style.WARNING(
-                    f'No {data_type} with matching name found in {len(entries_not_found)} cases:'
-                )
+                    f'No {data_type} with matching name found in {len(entries_not_found)} cases:',
+                ),
             )
             for entry in entries_not_found:
                 self.stdout.write(f'{entry[0]} with GND ID {entry[1]}')
         if indistinct_names:
             self.stdout.write(
                 self.style.WARNING(
-                    f'Duplicate name entries found in {len(indistinct_names)} cases:'
-                )
+                    f'Duplicate name entries found in {len(indistinct_names)} cases:',
+                ),
             )
             for entry in indistinct_names:
                 self.stdout.write(entry[0])
         if gnd_data_not_found:
             self.stdout.write(
                 self.style.WARNING(
-                    f'No GND entry found for {len(gnd_data_not_found)} IDs:'
->>>>>>> c0d83188
-                )
+                    f'No GND entry found for {len(gnd_data_not_found)} IDs:',
+                ),
             )
             for entry in gnd_data_not_found:
                 self.stdout.write(f'{entry[1]} for {entry[0]}')
         if request_errors:
             self.stdout.write(
-                self.style.ERROR(f'Request error for {len(request_errors)} entries:')
+                self.style.ERROR(f'Request error for {len(request_errors)} entries:'),
             )
             for entry in request_errors:
                 self.stdout.write(f'{entry[1]} for {entry[0]}')
