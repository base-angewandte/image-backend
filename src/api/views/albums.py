<<<<<<< HEAD
import shortuuid
=======
import requests
>>>>>>> 5e027dc2
from base_common_drf.openapi.responses import ERROR_RESPONSES
from drf_spectacular.utils import (
    OpenApiParameter,
    OpenApiResponse,
    OpenApiTypes,
    extend_schema,
)
from rest_framework import status, viewsets
from rest_framework.decorators import action
from rest_framework.exceptions import NotFound, ParseError, PermissionDenied
from rest_framework.response import Response

from django.conf import settings
from django.contrib.auth import get_user_model
from django.db import transaction
from django.db.models import Q
from django.http import HttpResponse
from django.utils.text import slugify
from django.utils.translation import gettext_lazy as _

from api.serializers.albums import (
    AlbumResponseSerializer,
    AlbumsDownloadRequestSerializer,
    AlbumsListRequestSerializer,
    AlbumsRequestSerializer,
    AppendArtworkRequestSerializer,
    CreateAlbumRequestSerializer,
    PermissionsResponseSerializer,
    UpdateAlbumRequestSerializer,
)
from api.serializers.artworks import (
    CreateSlidesRequestSerializer,
    SlidesRequestSerializer,
)
from api.serializers.permissions import PermissionsRequestSerializer
from api.views import (
    album_object,
    check_limit,
    check_offset,
    check_sorting,
    slides_with_details,
)
from api.views.search import filter_albums_for_user
from artworks.exports import album_download_as_pptx
from artworks.models import (
    Album,
    Artwork,
    Folder,
    FolderAlbumRelation,
    PermissionsRelation,
)


@extend_schema(tags=['albums'])
class AlbumsViewSet(viewsets.GenericViewSet):
    """
    list:
    GET all the users albums.

    create:
    POST new album with given title.

    retrieve:
    GET specific album.

    update:
    PATCH specific album and album's fields

    destroy:
    DELETE specific album

    append_artwork
    POST /albums/{id}/append_artwork
    Append artwork to slides as singular slide [{'id': x}]

    slides:
    GET /albums/{id}/slides LIST (GET) endpoint

    create_slides:
    POST /albums/{id}/slides
    Reorder Slides
    Separate_slides
    Reorder artworks within slides

    permissions:
    GET /albums/{id}/permissions

    create_permissions
    POST /albums/{id}/permissions

    destroy_permissions
    DELETE /albums/{id}/permissions

    download:
    GET Download album as pptx or PDF

    """

    queryset = Album.objects.all()
    ordering_fields = ['title', 'date_created', 'date_changed']

    @extend_schema(
        parameters=[
            AlbumsListRequestSerializer,
            OpenApiParameter(
                name='sort_by',
                type=OpenApiTypes.STR,
                required=False,
                enum=ordering_fields + [f'-{i}' for i in ordering_fields],
                default='title',
            ),
            OpenApiParameter(
                name='permissions',
                type={
                    'type': 'array',
                    'items': {'type': 'string', 'enum': settings.PERMISSIONS},
                },
                location=OpenApiParameter.QUERY,
                required=False,
                style='form',
                explode=False,
                description=(
                    "If the response should also return shared albums, it's possible to define which permissions the "
                    'user needs to have for the album. Since the default is `EDIT`, shared albums with `EDIT` '
                    'permissions are included in the response.'
                ),
                default='EDIT',
            ),
        ],
        responses={
            # TODO better response definition
            200: OpenApiResponse(description='OK'),
            403: ERROR_RESPONSES[403],
            404: ERROR_RESPONSES[404],
        },
    )
    def list(self, request, *args, **kwargs):
        """List of all Albums (used for getting latest Albums) /albums."""

        serializer = AlbumsListRequestSerializer(data=request.query_params)
        serializer.is_valid(raise_exception=True)

        limit = check_limit(serializer.validated_data['limit'])
        offset = check_offset(serializer.validated_data['offset'])
        sorting = check_sorting(
            request.query_params.get('sort_by', 'title'),
            self.ordering_fields,
        )

        q_filters = filter_albums_for_user(
            user=request.user,
            owner=serializer.validated_data['owner'],
            permissions=serializer.validated_data['permissions'],
        )

        albums = Album.objects.filter(q_filters).order_by(sorting)

        total = albums.count()

        albums = albums[offset : offset + limit]

        return Response(
            {
                'total': total,
                'results': [
                    album_object(
                        album,
                        request=request,
                        details=False,
                        include_slides=False,
                        include_type=False,
                        include_featured=True,
                    )
                    for album in albums
                ],
            },
        )

    @extend_schema(
        request=CreateAlbumRequestSerializer,
        responses={
            201: AlbumResponseSerializer,
            403: ERROR_RESPONSES[403],
        },
    )
    def create(self, request, *args, **kwargs):
        """Create Album /albums/{id}"""
        serializer = CreateAlbumRequestSerializer(data=request.data)
        serializer.is_valid(raise_exception=True)

        title = serializer.validated_data['title']

        album = Album.objects.create(title=title, user=request.user)

        # Add album to root folder, creating a relationship
        folder = Folder.root_folder_for_user(request.user)
        FolderAlbumRelation.objects.get_or_create(
            album=album,
            user=request.user,
            folder=folder,
        )

        return Response(
            album_object(album, request=request),
            status=status.HTTP_201_CREATED,
        )

    @extend_schema(
        parameters=[
            OpenApiParameter(
                name='details',
                type=OpenApiTypes.BOOL,
                location=OpenApiParameter.QUERY,
                required=False,
                description='Boolean indicating if the response should contain details of the artworks',
                default=False,
            ),
        ],
        responses={
            200: AlbumResponseSerializer,
            403: ERROR_RESPONSES[403],
            404: ERROR_RESPONSES[404],
        },
    )
    def retrieve(self, request, pk=None, *args, **kwargs):
        """List of Works (Slides) in a specific Album /albums/{id}"""

        serializer = AlbumsRequestSerializer(data=request.query_params)
        serializer.is_valid(raise_exception=True)

        try:
            album = (
                Album.objects.filter(pk=pk)
                .filter(Q(user=request.user) | Q(permissions=request.user))
                .distinct('id')
                .get()
            )
        except Album.DoesNotExist as dne:
            raise NotFound(_('Album does not exist')) from dne

        details = serializer.validated_data['details']

        return Response(album_object(album, request=request, details=details))

    @extend_schema(
        request=UpdateAlbumRequestSerializer,
        responses={
            200: AlbumResponseSerializer,
            403: ERROR_RESPONSES[403],
            404: ERROR_RESPONSES[404],
        },
    )
    def update(self, request, pk=None, *args, **kwargs):
        """Update Album /albums/{id}"""

        serializer = UpdateAlbumRequestSerializer(data=request.data)
        serializer.is_valid(raise_exception=True)

        try:
            album = (
                Album.objects.filter(pk=pk)
                .filter(Q(user=request.user) | Q(permissions=request.user))
                .distinct('id')
                .get()
            )
        except Album.DoesNotExist as dne:
            raise NotFound(_('Album does not exist')) from dne

        if (
            album.user == request.user
            or PermissionsRelation.objects.filter(
                album=album,
                user=request.user,
                permissions='EDIT',
            ).exists()
        ):
            album.title = serializer.validated_data['title']
            album.last_changed_by = request.user
            album.save()
            return Response(album_object(album, request=request))

        raise PermissionDenied

    @extend_schema(
        responses={
            204: OpenApiResponse(),
            403: ERROR_RESPONSES[403],
            404: ERROR_RESPONSES[404],
        },
    )
    def destroy(self, request, pk=None, *args, **kwargs):
        """Delete Album /albums/{id}"""

        try:
            album = (
                Album.objects.filter(pk=pk)
                .filter(Q(user=request.user) | Q(permissions=request.user))
                .distinct('id')
                .get()
            )
        except Album.DoesNotExist as dne:
            raise NotFound(_('Album does not exist')) from dne

        if album.user == request.user:
            album.delete()
            return Response(status=status.HTTP_204_NO_CONTENT)

        raise PermissionDenied

    # additional actions

    @extend_schema(
        request=AppendArtworkRequestSerializer,
        responses={
            204: OpenApiResponse(),
            403: ERROR_RESPONSES[403],
            404: ERROR_RESPONSES[404],
        },
    )
    @action(detail=True, methods=['post'], url_path='append-artwork')
    def append_artwork(self, request, pk=None, *args, **kwargs):
        """/albums/{id}/append_artwork Append artwork to slides as singular
        slide [{'id': x}]"""

        serializer = AppendArtworkRequestSerializer(data=request.data)
        serializer.is_valid(raise_exception=True)

        try:
            album = (
                Album.objects.filter(pk=pk)
                .filter(Q(user=request.user) | Q(permissions=request.user))
                .distinct('id')
                .get()
            )
        except Album.DoesNotExist as dne:
            raise NotFound(_('Album does not exist')) from dne

        # check if artwork exists
        try:
            Artwork.objects.get(pk=serializer.validated_data['id'])
        except Artwork.DoesNotExist as dne:
            raise NotFound(_('Artwork does not exist')) from dne

        if (
            album.user == request.user
            or PermissionsRelation.objects.filter(
                album=album,
                user=request.user,
                permissions='EDIT',
            ).exists()
        ):
            slide = {
                'id': shortuuid.uuid(),
                'items': [serializer.validated_data],
            }
            album.slides.append(slide)
            album.last_changed_by = request.user
            album.save()
            return Response(status=status.HTTP_204_NO_CONTENT)

        raise PermissionDenied

    @extend_schema(
        parameters=[
            OpenApiParameter(
                name='details',
                type=OpenApiTypes.BOOL,
                location=OpenApiParameter.QUERY,
                required=False,
                description='Boolean indicating if the response should contain details of the artworks',
                default=False,
            ),
        ],
        responses={
            # TODO better response definition
            200: OpenApiResponse(description='OK'),
            403: ERROR_RESPONSES[403],
            404: ERROR_RESPONSES[404],
        },
    )
    @action(detail=True, methods=['get'])
    def slides(self, request, pk=None, *args, **kwargs):
        """/albums/{id}/slides LIST (GET) endpoint returns:"""

        serializer = SlidesRequestSerializer(data=request.query_params)
        serializer.is_valid(raise_exception=True)

        try:
            album = (
                Album.objects.filter(pk=pk)
                .filter(Q(user=request.user) | Q(permissions=request.user))
                .distinct('id')
                .get()
            )
        except Album.DoesNotExist as dne:
            raise NotFound(_('Album does not exist')) from dne

        if serializer.validated_data['details']:
            return Response(slides_with_details(album, request))
        else:
            return Response(album.slides)

    @extend_schema(
        request=CreateSlidesRequestSerializer,
        parameters=[
            OpenApiParameter(
                name='details',
                type=OpenApiTypes.BOOL,
                location=OpenApiParameter.QUERY,
                required=False,
                description='Boolean indicating if the response should contain details of the artworks',
                default=False,
            ),
        ],
        responses={
            # TODO better response definition
            200: OpenApiResponse(description='OK'),
            403: ERROR_RESPONSES[403],
            404: ERROR_RESPONSES[404],
        },
    )
    @slides.mapping.post
    def create_slides(self, request, pk=None, *args, **kwargs):
        """/albums/{id}/slides Reorder Slides, Separate_slides, Reorder
        artworks within slides."""

        serializer = CreateSlidesRequestSerializer(data=request.data)
        serializer.is_valid(raise_exception=True)

        query_params_serializer = SlidesRequestSerializer(data=request.query_params)
        query_params_serializer.is_valid(raise_exception=True)

        try:
            album = (
                Album.objects.filter(pk=pk)
                .filter(Q(user=request.user) | Q(permissions=request.user))
                .distinct('id')
                .get()
            )
        except Album.DoesNotExist as dne:
            raise NotFound(_('Album does not exist')) from dne

        if (
            album.user == request.user
            or PermissionsRelation.objects.filter(
                album=album,
                user=request.user,
                permissions='EDIT',
            ).exists()
        ):
            slides_list = []
            for slide in serializer.validated_data:
                current_slide = {
                    'id': slide['id'] if 'id' in slide else shortuuid.uuid(),
                    'items': [],
                }
                for artwork in slide['items']:
                    # check if artwork exists
                    try:
                        Artwork.objects.get(id=artwork.get('id'))
                    except Artwork.DoesNotExist as dne:
                        raise NotFound(_('Artwork does not exist')) from dne
                    current_slide['items'].append({'id': artwork['id']})
                slides_list.append(current_slide)
            album.slides = slides_list
            album.last_changed_by = request.user
            album.save()

            if query_params_serializer.validated_data['details']:
                return Response(slides_with_details(album, request))
            else:
                return Response(album.slides)

        raise PermissionDenied

    @extend_schema(
        parameters=[
            OpenApiParameter(
                name='sort_by',
                type=OpenApiTypes.STR,
                required=False,
                description='last_name or -last_name',
                default='last_name',
            ),
        ],
        responses={
            200: PermissionsResponseSerializer,
            403: ERROR_RESPONSES[403],
            404: ERROR_RESPONSES[404],
        },
    )
    @action(detail=True, methods=['get'])
    def permissions(self, request, pk=None, *args, **kwargs):
        """Get Permissions /albums/{id}/permissions."""

        sorting = check_sorting(
            request.query_params.get('sort_by', 'last_name'),
            ['last_name', '-last_name'],
        )
        try:
            album = (
                Album.objects.filter(pk=pk)
                .filter(Q(user=request.user) | Q(permissions=request.user))
                .distinct('id')
                .get()
            )
        except Album.DoesNotExist as dne:
            raise NotFound(_('Album does not exist')) from dne

        qs = PermissionsRelation.objects.filter(album=album)

        # if the user is not the owner of the album, ony return the permissions of this user
        if album.user != request.user:
            qs = qs.filter(user=request.user)

        sorting = (
            f'user__{sorting}'
            if '-' not in sorting
            else f'-user__{sorting.replace("-", "")}'
        )

        return Response(
            [
                {
                    'user': {
                        'id': p.user.username,
                        'name': p.user.get_full_name(),
                    },
                    'permissions': [{'id': p.permissions}],
                }
                for p in qs.order_by(sorting)
            ],
        )

    @extend_schema(
        request=PermissionsRequestSerializer(many=True),
        responses={
            200: PermissionsResponseSerializer,
            403: ERROR_RESPONSES[403],
            404: ERROR_RESPONSES[404],
        },
    )
    @permissions.mapping.post
    def create_permissions(self, request, pk=None, *args, **kwargs):
        """Post Permissions /albums/{id}/permissions."""
        serializer = PermissionsRequestSerializer(data=request.data, many=True)
        serializer.is_valid(raise_exception=True)

        try:
            album = Album.objects.filter(pk=pk, user=request.user).get()
        except Album.DoesNotExist as dne:
            raise NotFound(_('Album does not exist')) from dne

        users = []

        # update permissions
        for item in serializer.validated_data:
            user = item['user']

            User = get_user_model()  # noqa: N806

            try:
                user = User.objects.get(username=user)
            except User.DoesNotExist as dne:
                raise ParseError('User does not exist') from dne

            permissions = item['permissions']

            if permissions:
                users.append(user.username)

            for perm in permissions:
                with transaction.atomic():
                    # Only allow permission assignment if the user is not already the owner
                    if album.user == user:
                        raise ParseError('User is already the owner of album.')
                    pr, created = PermissionsRelation.objects.get_or_create(
                        album=album,
                        user=user,
                    )
                    pr.permissions = perm['id']
                    pr.save()

                    # When permission is created, add album to user's root folder
                    # Add album to root folder, creating a relationship
                    root_folder = Folder.root_folder_for_user(user)
                    FolderAlbumRelation.objects.get_or_create(
                        album=album,
                        user=user,
                        folder=root_folder,
                    )

        # remove deleted permissions
        PermissionsRelation.objects.filter(album=album).exclude(
            user__username__in=users,
        ).delete()
        # also remove albums with deleted permissions from those users' root folder
        FolderAlbumRelation.objects.filter(album=album).exclude(
            user=request.user,
        ).exclude(user__username__in=users).delete()

        qs = PermissionsRelation.objects.filter(album=album)

        return Response(
            [
                {
                    'user': {
                        'id': p.user.username,
                        'name': p.user.get_full_name(),
                    },
                    'permissions': [{'id': p.permissions}],
                }
                for p in qs
            ],
        )

    @extend_schema(
        responses={
            204: OpenApiResponse(),
            403: ERROR_RESPONSES[403],
            404: ERROR_RESPONSES[404],
        },
    )
    @permissions.mapping.delete
    def destroy_permissions(self, request, pk=None, *args, **kwargs):
        """Delete Permissions /albums/{id}/permissions/ "Unshare" album.

        If the user is the owner of the album, all sharing permissions
        will be deleted. If the user is just a user who this album is
        shared with, only their own sharing permission will be deleted.
        """

        try:
            album = (
                Album.objects.filter(pk=pk)
                .filter(Q(user=request.user) | Q(permissions=request.user))
                .distinct('id')
                .get()
            )
        except Album.DoesNotExist as dne:
            raise NotFound(_('Album does not exist')) from dne

        # user is owner of the album
        if album.user == request.user:
            # remove permissions for all users
            PermissionsRelation.objects.filter(album=album).delete()
            # remove album from all folders except the owner's folder
            FolderAlbumRelation.objects.filter(album=album).exclude(
                user=request.user,
            ).delete()

        # album is shared with user
        else:
            PermissionsRelation.objects.filter(album=album, user=request.user).delete()
            FolderAlbumRelation.objects.filter(album=album, user=request.user).delete()

        return Response(status=status.HTTP_204_NO_CONTENT)

    @extend_schema(
        parameters=[
            AlbumsDownloadRequestSerializer,
            OpenApiParameter(
                name='language',
                type=OpenApiTypes.STR,
                enum=['de', 'en'],
                default='de',
            ),
            OpenApiParameter(
                name='download_format',
                type=OpenApiTypes.STR,
                enum=['pptx', 'pdf'],
                default='pptx',
                description='At the moment, only "pptx" is available. Later on, "pdf" will also be available',
            ),
            # for this specific endpoint we don't need this parameter from the GLOBAL_PARAMS
            # because the language parameter defines the language of the exported album
            OpenApiParameter(
                name='Accept-Language',
                location=OpenApiParameter.HEADER,
                exclude=True,
            ),
        ],
        responses={
            # TODO better response definition
            #   https://drf-spectacular.readthedocs.io/en/latest/faq.html#how-to-serve-in-memory-generated-files-or-files-in-general-outside-filefield
            200: OpenApiResponse(description='OK'),
            403: ERROR_RESPONSES[403],
            404: ERROR_RESPONSES[404],
            501: OpenApiResponse(description='Not implemented yet'),
        },
    )
    @action(detail=True, methods=['get'])
    def download(self, request, pk=None, *args, **kwargs):
        # TODO only 'pptx' is implemented at the moment, need to implement 'pdf' as well

        serializer = AlbumsDownloadRequestSerializer(data=request.query_params)
        serializer.is_valid(raise_exception=True)

        try:
            album = (
                Album.objects.filter(pk=pk)
                .filter(Q(user=request.user) | Q(permissions=request.user))
                .distinct('id')
                .get()
            )
        except Album.DoesNotExist as dne:
            raise NotFound(_('Album does not exist')) from dne

        download_format = serializer.validated_data['download_format']
        language = serializer.validated_data['language']

        if download_format == 'pptx':
            return album_download_as_pptx(
                album.id,
                language=language,
            )
        elif download_format == 'pdf':
            pptx_file = album_download_as_pptx(
                album.id,
                language=language,
                return_raw=True,
            )
            filename = f'{slugify(album.title)}.pdf'
            mime_type = 'application/vnd.openxmlformats-officedocument.presentationml.presentation'
            r = requests.post(
                settings.GOTENBERG_API_URL,
                timeout=settings.REQUESTS_TIMEOUT,
                files={
                    ('files', (filename, pptx_file, mime_type)),
                },
            )
            return HttpResponse(
                r.content,
                content_type='application/pdf',
                headers={
                    'Content-Disposition': f'attachment; filename={filename}',
                },
            )
        else:
            raise ParseError(_('Invalid format'))<|MERGE_RESOLUTION|>--- conflicted
+++ resolved
@@ -1,8 +1,5 @@
-<<<<<<< HEAD
+import requests
 import shortuuid
-=======
-import requests
->>>>>>> 5e027dc2
 from base_common_drf.openapi.responses import ERROR_RESPONSES
 from drf_spectacular.utils import (
     OpenApiParameter,
